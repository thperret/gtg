--- conflicted
+++ resolved
@@ -124,13 +124,7 @@
         self._init_accelerators()
 
         # NOTES
-<<<<<<< HEAD
         #self._init_note_support()
-=======
-        self.init_note_support()
-        
-        
->>>>>>> dd9c9b3e
 
 ### INIT HELPER FUNCTIONS #####################################################
 #
@@ -324,6 +318,11 @@
         self.ctask_tv.connect('key-press-event',\
             self.on_closed_task_treeview_key_press_event)
 
+        # Connect requester signals to TreeModels
+        self.req.connect("task-added", self.on_task_added) 
+        self.req.connect("task-deleted", self.on_task_added)
+        self.req.connect("task-modified", self.on_task_modified)
+        
     def _init_view_defaults(self):
         self.menu_view_workview.set_active(WORKVIEW)
         self.wTree.get_widget("view_sidebar").set_active(SIDEBAR)
@@ -1171,7 +1170,16 @@
         self.on_delete(None, None)
         gtk.main_quit()
 
-<<<<<<< HEAD
+    def on_task_added(self, sender, tid):
+        print "Task added: %s, %s" % (sender, tid)
+        self.task_model.add_task(tid)
+
+    def on_task_deleted(self, sender, tid):
+        print "Task deleted: %s, %s" % (sender, tid)
+
+    def on_task_modified(self, sender, tid):
+        print "Task modified: %s, %s" % (sender, tid)
+
     def on_refresh(self, widget):
         #TODO: this is used for debug of the TreeModel,
         #      please delete me once it's done
@@ -1202,255 +1210,6 @@
         self.ctask_modelsort.set_sort_column_id(\
             tasktree.COL_DDATE, gtk.SORT_DESCENDING)
         self.ctask_tv.set_model(self.ctask_modelsort)
-=======
-### LIST REFRESH FUNCTIONS ####################################################
-#
-    def do_refresh(self, sender=None, param=None, toselect=None):
-        #We ask to do the refresh in a gtk thread
-        #We use a lock_lock like described in
-        #http://ploum.frimouvy.org/?202-the-signals-and-threads-flying-circus
-        if self.refresh_lock_lock.acquire(False):
-            gobject.idle_add(self.refresh_tb, sender, toselect)
-        #If we have something toselect, we cannot skip the refresh
-        elif toselect:
-            gobject.idle_add(self.select_task, toselect)
-
-    def refresh_tb(self, fromtask=None, toselect=None):
-        """Refresh the task browser.
-
-        If a task asked for the refresh, we don't refresh it to avoid a loop
-        New use refresh_tb directly, use "do_refresh".
-        """
-        self.refresh_lock.acquire()
-        try:
-            self.refresh_lock_lock.release()
-            current_pane = self.main_pane.get_child()
-            if self.priv['noteview']:
-                if current_pane == self.task_tview:
-                    self.main_pane.remove(current_pane)
-                    self.main_pane.add(self.note_tview)
-                self.refresh_note()
-            else:
-                if current_pane == self.note_tview:
-                    self.main_pane.remove(current_pane)
-                    self.main_pane.add(self.task_tview)
-                self.refresh_list(toselect=toselect)
-            self.refresh_closed()
-            self.refresh_tags()
-            #Refreshing the opened editors
-            for uid in self.opened_task:
-                if uid != fromtask:
-                    self.opened_task[uid].refresh_editor()
-        finally:
-            self.refresh_lock.release()
-
-    def refresh_tags(self):
-        """Refresh the tag list.
-
-        Not needed very often.
-        """
-        select = self.tag_tview.get_selection()
-        t_path = None
-        if select:
-            t_model, t_path = select.get_selected_rows()
-        self.tag_ts.clear()
-        alltag       = self.req.get_alltag_tag()
-        notag        = self.req.get_notag_tag()
-        if self.priv['workview']:
-            count_all_task = len(self.req.get_active_tasks_list(workable=True))
-            count_no_tags  = len(\
-                self.req.get_active_tasks_list(notag_only=True, workable=True))
-        else:
-            count_all_task = len(self.req.get_tasks_list(started_only=False))
-            count_no_tags  = len(self.req.get_tasks_list(notag_only=True,\
-                                                         started_only=False))
-
-        self.tag_ts.append([alltag, None,
-            _("<span weight=\"bold\">All tags</span>"),
-            str(count_all_task), False])
-        self.tag_ts.append([notag, None,
-            _("<span weight=\"bold\">Tasks without tags</span>"),
-            str(count_no_tags), False])
-        self.tag_ts.append([None, None, "", "", True])
-
-        tags = self.req.get_used_tags()
-        for tag in tags:
-            color = tag.get_attribute("color")
-            if self.priv['workview']:
-                count = len(\
-                    self.req.get_active_tasks_list(tags=[tag], workable=True))
-            else:
-                count = len(\
-                    self.req.get_tasks_list(started_only=False, tags=[tag]))
-            #We display the tags without the "@" (but we could)
-            if count != 0:
-                self.tag_ts.append([tag, color, tag.get_name()[1:],\
-                    str(count), False])
-
-        #We reselect the selected tag
-        if t_path:
-            for i in t_path:
-                self.tag_tview.get_selection().select_path(i)
-
-    def refresh_list(self, a=None, toselect=None):
-        """Refresh or build the TreeStore of tasks."""
-
-        # Save collapsed rows
-        self.task_ts.foreach(self.update_collapsed_row, None)
-
-        #selected tasks:
-        selected_uid = self.get_selected_task(self.task_tview)
-        tselect = self.task_tview.get_selection()
-        t_path = None
-        if tselect:
-            t_model, t_path = tselect.get_selected_rows()
-
-        #Scroll position:
-        vscroll_value = self.task_tview.get_vadjustment().get_value()
-        hscroll_value = self.task_tview.get_hadjustment().get_value()
-
-        #to refresh the list we build a new treestore then replace the existing
-        new_taskts = browser_tools.new_task_ts(dnd_func=self.row_dragndrop)
-        tag_list, notag_only = self.get_selected_tags()
-        nbr_of_tasks = 0
-
-        #We build the active tasks pane
-        if self.priv["workview"]:
-            tasks = self.req.get_active_tasks_list(
-                tags=tag_list, notag_only=notag_only, workable=True,
-                started_only=False)
-            for tid in tasks:
-                self.add_task_tree_to_list(
-                    new_taskts, tid, None, selected_uid, treeview=False)
-            nbr_of_tasks = len(tasks)
-
-        else:
-            #building the classical treeview
-            active_root_tasks = self.req.get_active_tasks_list(
-                tags=tag_list, notag_only=notag_only, is_root=True,
-                started_only=False)
-            active_tasks = self.req.get_active_tasks_list(
-                tags=tag_list, notag_only=notag_only, is_root=False,
-                started_only=False)
-            for tid in active_root_tasks:
-                self.add_task_tree_to_list(
-                    new_taskts, tid, None, selected_uid,
-                    active_tasks=active_tasks)
-            nbr_of_tasks = len(active_tasks)
-
-        #Set the title of the window:
-        if nbr_of_tasks == 0:
-            parenthesis = _("(no active tasks)")
-        elif nbr_of_tasks == 1:
-            parenthesis = _("(1 active task)")
-        else:
-            parenthesis = "(%s active tasks)"%nbr_of_tasks
-        self.window.set_title("Getting Things GNOME! %s"%parenthesis)
-        self.task_tview.set_model(new_taskts)
-        self.task_ts = new_taskts
-        #We expand all the we close the tasks who were not saved as "expanded"
-        self.task_tview.expand_all()
-        self.task_tview.map_expanded_rows(self.restore_collapsed, None)
-        # Restore sorting
-        if not self.priv["noteview"]:
-            # XXX: This can be done much more simply using {}.get(). -- jml,
-            # 2009-07-18.
-            if ('sort_column' in self.priv["tasklist"] and
-                'sort_order' in self.priv["tasklist"]):
-                if (self.priv["tasklist"]["sort_column"] is not None and
-                    self.priv["tasklist"]["sort_order"] is not None):
-                    self.sort_tasklist_rows(
-                        self.priv["tasklist"]["sort_column"],
-                        self.priv["tasklist"]["sort_order"])
-        #We reselect the selected tasks
-        if toselect:
-            self.select_task(toselect)
-        elif t_path:
-            selection = self.task_tview.get_selection()
-            for i in t_path:
-                selection.select_path(i)
-
-        def restore_vscroll(old_position):
-            vadjust = self.task_tview.get_vadjustment()
-            #We ensure that we will not scroll out of the window
-            #It was bug #331285
-            vscroll = min(old_position, (vadjust.upper - vadjust.page_size))
-            vadjust.set_value(vscroll)
-
-        def restore_hscroll(old_position):
-            hadjust = self.task_tview.get_hadjustment()
-            hscroll = min(old_position, (hadjust.upper - hadjust.page_size))
-            hadjust.set_value(hscroll)
-
-        #scroll position
-        #We have to call that in another thread, else it will not work
-        gobject.idle_add(restore_vscroll, vscroll_value)
-        gobject.idle_add(restore_hscroll, hscroll_value)
-
-    def refresh_closed(self):
-        """Refresh the closed tasks pane."""
-
-        #We build the closed tasks pane
-        dselect = self.ctask_tview.get_selection()
-        d_path = None
-        if dselect:
-            d_model, d_path = dselect.get_selected_rows()
-        #We empty the pane
-        self.ctask_ts.clear()
-        #We rebuild it
-        tag_list, notag_only = self.get_selected_tags()
-        closed_tasks = self.req.get_closed_tasks_list(tags=tag_list,\
-                                                    notag_only=notag_only)
-        for tid in closed_tasks:
-            t              = self.req.get_task(tid)
-            title_str      = saxutils.escape(t.get_title())
-            closeddate     = t.get_closed_date()
-            closeddate_str = closeddate
-            tags           = t.get_tags()
-            if self.priv["bg_color_enable"] and t.has_tags():
-                my_color = colors.background_color(t.get_tags())
-            else:
-                my_color = None
-            if t.get_status() == "Dismiss":
-                title_str =\
-                     "<span color=\"#AAAAAA\">%s</span>" % title_str
-                closeddate_str =\
-                     "<span color=\"#AAAAAA\">%s</span>" % closeddate
-            self.ctask_ts.append(None, [\
-                tid, t.get_color(), title_str, closeddate, closeddate_str,
-                my_color, tags])
-        closed_selection = self.ctask_tview.get_selection()
-        if d_path:
-            for i in d_path:
-                closed_selection.select_path(i)
-        self.ctask_ts.set_sort_column_id(\
-            browser_tools.CTASKS_MODEL_DDATE, gtk.SORT_DESCENDING)
-
-    def refresh_note(self):
-        """Refresh the notes pane."""
-
-        #We build the notes pane
-        dselect = self.note_tview.get_selection()
-        d_path = None
-        if dselect:
-            d_model, d_path = dselect.get_selected_rows()
-        #We empty the pane
-        self.note_ts.clear()
-        #We rebuild it
-        tag_list, notag_only = self.get_selected_tags()
-        notes = self.req.get_notes_list(tags=tag_list, notag_only=notag_only)
-        for tid in notes:
-            t              = self.req.get_task(tid)
-            title_str      = saxutils.escape(t.get_title())
-            self.note_ts.append(None, [tid, t.get_color(), title_str])
-        note_selection = self.note_tview.get_selection()
-        if d_path:
-            for i in d_path:
-                note_selection.select_path(i)
-        #self.note_ts.set_sort_column_id\
-        #(browser_tools.CTASKS_MODEL_DDATE, gtk.SORT_DESCENDING)
-        return
->>>>>>> dd9c9b3e
 
 ### PUBLIC METHODS ############################################################
 #
