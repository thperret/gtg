# -*- coding: utf-8 -*-
# pylint: disable-msg=W0201
# -----------------------------------------------------------------------------
# Getting Things Gnome! - a personal organizer for the GNOME desktop
# Copyright (c) 2008-2009 - Lionel Dricot & Bertrand Rousseau
#
# This program is free software: you can redistribute it and/or modify it under
# the terms of the GNU General Public License as published by the Free Software
# Foundation, either version 3 of the License, or (at your option) any later
# version.
#
# This program is distributed in the hope that it will be useful, but WITHOUT
# ANY WARRANTY; without even the implied warranty of MERCHANTABILITY or FITNESS
# FOR A PARTICULAR PURPOSE. See the GNU General Public License for more
# details.
#
# You should have received a copy of the GNU General Public License along with
# this program.  If not, see <http://www.gnu.org/licenses/>.
# -----------------------------------------------------------------------------


#=== IMPORT ===================================================================
#system imports
import pygtk
pygtk.require('2.0')
import gobject
import os
import gtk
import locale
import re
import datetime
import threading
import time

#our own imports
import GTG
from GTG import info
from GTG import _
from GTG.core.task                    import Task
from GTG.core.tagstore                import Tag
from GTG.taskeditor.editor            import TaskEditor
from GTG.taskbrowser                  import GnomeConfig
from GTG.taskbrowser                  import tasktree
from GTG.taskbrowser.tasktree         import TaskTreeModel,\
                                             ActiveTaskTreeView,\
                                             ClosedTaskTreeView
from GTG.taskbrowser                  import tagtree
from GTG.taskbrowser.tagtree          import TagTreeModel,\
                                             TagTreeView
from GTG.tools                        import openurl
from GTG.tools.dates                  import strtodate,\
                                             no_date,\
                                             FuzzyDate
from GTG.tools                        import clipboard
from GTG.core.plugins.manager         import PluginManager
from GTG.core.plugins.engine          import PluginEngine
from GTG.core.plugins.api             import PluginAPI

#=== OBJECTS ==================================================================

#=== MAIN CLASS ===============================================================

WINDOW_TITLE = "Getting Things GNOME!"

#Some default preferences that we should save in a file
WORKVIEW           = False
SIDEBAR            = False
CLOSED_PANE        = False
QUICKADD_PANE      = True
TOOLBAR            = True
BG_COLOR           = True
#EXPERIMENTAL_NOTES = False
TIME = 0

class Timer:
    def __init__(self,st):
        self.st = st
    def __enter__(self): self.start = time.time()
    def __exit__(self, *args): 
        print "%s : %s" %(self.st,time.time() - self.start)

class TaskBrowser:

    def __init__(self, requester, config, logger=None):

        self.logger=logger

        # Object prime variables
        self.priv   = {}
        self.req    = requester
        self.config = config.conf_dict
        self.task_config = config.task_conf_dict

        ### YOU CAN DEFINE YOUR INTERNAL MECHANICS VARIABLES BELOW
        # Task deletion
        self.tids_todelete = None # The tid that will be deleted
        # Editors
        self.opened_task  = {}   # This is the list of tasks that are already
                                 # opened in an editor of course it's empty
                                 # right now

        # Setup default values for view
        self._init_browser_config()

        # Setup GTG icon theme
        self._init_icon_theme()

        # Set up models
        self._init_models()

        # Load window tree
        self.builder = gtk.Builder() 
        self.builder.add_from_file(GnomeConfig.GLADE_FILE)

        # Define aliases for specific widgets
        self._init_widget_aliases()

        # Init non-glade widgets
        self._init_ui_widget()

        #Set the tooltip for the toolbar buttons
        self._init_toolbar_tooltips()

        # Initialize "About" dialog
        self._init_about_dialog()

        #Create our dictionary and connect it
        self._init_signal_connections()

        # Setting the default for the view
        # When there is no config, this should define the first configuration
        # of the UI
        self._init_view_defaults()

        # Define accelerator keys
        self._init_accelerators()
        
        # Initialize the plugin-engine
        self.p_apis = [] #the list of each plugin apis.
        self._init_plugin_engine()
        self.pm = None #the plugin manager window
        
        self.refresh_lock = threading.Lock()

        # NOTES
        #self._init_note_support()
        
        #Shared clipboard
        self.clipboard = clipboard.TaskClipboard(self.req)
<<<<<<< HEAD
        
        #Autocompletion for Tags
        self._init_tag_list()
        self._init_tag_completion()
=======
>>>>>>> c8c3a51c

### INIT HELPER FUNCTIONS #####################################################
#
    def _init_browser_config(self):
        self.priv["collapsed_tids"]           = []
        self.priv["collapsed_tags"]           = []
        self.priv["tasklist"]                 = {}
        self.priv["tasklist"]["sort_column"]  = None
        self.priv["tasklist"]["sort_order"]   = gtk.SORT_ASCENDING
        self.priv["ctasklist"]                = {}
        self.priv["ctasklist"]["sort_column"] = None
        self.priv["ctasklist"]["sort_order"]  = gtk.SORT_ASCENDING
        self.priv['selected_rows']            = None
        self.priv['workview']                 = False
        #self.priv['noteview']                = False
        self.priv['filter_cbs']               = []
        self.priv['quick_add_cbs']            = []

    def _init_icon_theme(self):
        icon_dirs = [GTG.DATA_DIR, os.path.join(GTG.DATA_DIR, "icons")]
        for i in icon_dirs:
            gtk.icon_theme_get_default().prepend_search_path(i)
            gtk.window_set_default_icon_name("gtg")

    def _init_models(self):

        # Base models
        self.task_tree_model = TaskTreeModel(requester=self.req)
        
        # Active Tasks
        self.task_modelfilter = self.task_tree_model.filter_new()
        self.task_modelfilter.set_visible_func(self.active_task_visible_func)
        self.task_modelsort = gtk.TreeModelSort(self.task_modelfilter)
        self.task_modelsort.set_sort_func(\
            tasktree.COL_DDATE, self.dleft_sort_func)
        self.task_modelsort.set_sort_func(\
            tasktree.COL_DLEFT, self.dleft_sort_func)
        
        # Closed Tasks: dismissed and done
        self.ctask_modelfilter = self.task_tree_model.filter_new()
        self.ctask_modelfilter.set_visible_func(self.closed_task_visible_func)
        self.ctask_modelsort = gtk.TreeModelSort(self.ctask_modelfilter)
        
        # Tags
        self.tag_model = TagTreeModel(requester=self.req)
        self.tag_modelfilter = self.tag_model.filter_new()
        self.tag_modelfilter.set_visible_func(self.tag_visible_func)
        self.tag_modelsort = gtk.TreeModelSort(self.tag_modelfilter)
        self.tag_modelsort.set_sort_func(\
            tagtree.COL_ID, self.tag_sort_func)

        # Build the "all tags tag"
        self.alltag_tag = Tag("gtg-tags-all")
        self.alltag_tag.set_attribute("special","all")
        self.alltag_tag.set_attribute("label","<span weight='bold'>%s</span>"\
                                             % _("All tasks"))
        self.alltag_tag.set_attribute("icon","gtg-tags-all")
        self.alltag_tag.set_attribute("order",0)
        # Build the "without tag tag"
        self.notag_tag = Tag("gtg-tags-none")
        self.notag_tag.set_attribute("special","notag")
        self.notag_tag.set_attribute("label","<span weight='bold'>%s</span>"\
                                             % _("Tasks with no tags"))
        self.notag_tag.set_attribute("icon","gtg-tags-none")
        self.notag_tag.set_attribute("order",1)
        # Build the separator
        self.sep_tag = Tag("gtg-tags-sep")
        self.sep_tag.set_attribute("special","sep")
        self.sep_tag.set_attribute("order",2)
        # Add them to the model
        self.tag_model.add_tag(self.alltag_tag.get_name(), self.alltag_tag)
        self.tag_model.add_tag(self.notag_tag.get_name(), self.notag_tag)
        self.tag_model.add_tag(self.sep_tag.get_name(), self.sep_tag)

    def _init_widget_aliases(self):
        self.window             = self.builder.get_object("MainWindow")
        self.tagpopup           = self.builder.get_object("TagContextMenu")
        self.nonworkviewtag_checkbox     = self.builder.get_object("nonworkviewtag")
        self.taskpopup          = self.builder.get_object("TaskContextMenu")
        self.ctaskpopup = \
            self.builder.get_object("ClosedTaskContextMenu")
        self.editbutton         = self.builder.get_object("edit_b")
        self.donebutton         = self.builder.get_object("mark_as_done_b")
        self.deletebutton       = self.builder.get_object("delete_b")
        self.newtask            = self.builder.get_object("new_task_b")
        self.newsubtask         = self.builder.get_object("new_subtask_b")
        self.dismissbutton      = self.builder.get_object("dismiss")
        self.about              = self.builder.get_object("aboutdialog1")
        self.edit_mi            = self.builder.get_object("edit_mi")
        self.main_pane          = self.builder.get_object("main_pane")
        self.menu_view_workview = self.builder.get_object("view_workview")
        self.toggle_workview    = self.builder.get_object("workview_toggle")
        self.quickadd_entry     = self.builder.get_object("quickadd_field")
        self.closed_pane        = self.builder.get_object("closed_pane")
        self.toolbar            = self.builder.get_object("task_tb")
        self.quickadd_pane      = self.builder.get_object("quickadd_pane")
        self.sidebar            = self.builder.get_object("sidebar")
        self.sidebar_container  = self.builder.get_object("sidebar-scroll")
        # Tree views
        #self.tags_tv             = self.builder.get_object("tag_tview")
        # NOTES
        #self.new_note_button    = self.builder.get_object("new_note_button")
        #self.note_toggle        = self.builder.get_object("note_toggle")

    def _init_ui_widget(self):
        # The Active tasks treeview
        self.task_tv = ActiveTaskTreeView()
        self.task_tv.set_model(self.task_modelsort)
        self.main_pane.add(self.task_tv)

        # The done/dismissed taks treeview
        self.ctask_tv = ClosedTaskTreeView()
        self.ctask_tv.set_model(self.ctask_modelsort)
        self.closed_pane.add(self.ctask_tv)

        # The tags treeview
        self.tags_tv = TagTreeView()
        self.tags_tv.set_model(self.tag_modelsort)
        self.sidebar_container.add(self.tags_tv)

    def _init_toolbar_tooltips(self):
        self.donebutton.set_tooltip_text(GnomeConfig.MARK_DONE_TOOLTIP)
        self.editbutton.set_tooltip_text(GnomeConfig.EDIT_TOOLTIP)
        self.dismissbutton.set_tooltip_text(GnomeConfig.MARK_DISMISS_TOOLTIP)
        self.newtask.set_tooltip_text(GnomeConfig.NEW_TASK_TOOLTIP)
        self.newsubtask.set_tooltip_text(GnomeConfig.NEW_SUBTASK_TOOLTIP)
        self.toggle_workview.set_tooltip_text(\
            GnomeConfig.WORKVIEW_TOGGLE_TOOLTIP)

    def _init_about_dialog(self):
        gtk.about_dialog_set_url_hook(lambda dialog, url: openurl.openurl(url))
        self.about.set_website(info.URL)
        self.about.set_website_label(info.URL)
        self.about.set_version(info.VERSION)
        self.about.set_authors(info.AUTHORS)
        self.about.set_artists(info.ARTISTS)
        self.about.set_translator_credits(info.TRANSLATORS)

    def _init_signal_connections(self):

        SIGNAL_CONNECTIONS_DIC = {
#            "on_force_refresh":
#                self.on_force_refresh,
            "on_add_task":
                self.on_add_task,
            "on_add_note":
                (self.on_add_task, 'Note'),
            "on_edit_active_task":
                self.on_edit_active_task,
            "on_edit_done_task":
                self.on_edit_done_task,
#            "on_edit_note":
#                self.on_edit_note,
            "on_delete_task":
                self.on_delete_task,
            "on_add_new_tag":
                self.on_add_new_tag,
            "on_mark_as_done":
                self.on_mark_as_done,
            "on_dismiss_task":
                self.on_dismiss_task,
            "on_delete":
                self.on_delete,
            "on_move":
                self.on_move,
            "on_size_allocate":
                self.on_size_allocate,
            "gtk_main_quit":
                self.on_close,
            "on_delete_confirm":
                self.on_delete_confirm,
            "on_delete_cancel":
                lambda x: x.hide,
            "on_addtag_confirm":
                self.on_addtag_confirm,
            "on_addtag_cancel":
                lambda x: x.hide,
            "on_tag_entry_key_press_event":
                self.on_tag_entry_key_press_event,
            "on_add_subtask":
                self.on_add_subtask,
            "on_colorchooser_activate":
                self.on_colorchooser_activate,
            "on_resetcolor_activate":
                self.on_resetcolor_activate,
            "on_workview_toggled":
                self.on_workview_toggled,
            "on_note_toggled":
                self.on_note_toggled,
            "on_view_workview_toggled":
                self.on_workview_toggled,
            "on_view_closed_toggled":
                self.on_closed_toggled,
            "on_view_sidebar_toggled":
                self.on_sidebar_toggled,
            "on_bg_color_toggled":
                self.on_bg_color_toggled,
            "on_quickadd_field_activate":
                self.on_quickadd_activate,
            "on_quickadd_button_activate":
                self.on_quickadd_activate,
            "on_view_quickadd_toggled":
                self.on_toggle_quickadd,
            "on_view_toolbar_toggled":
                self.on_toolbar_toggled,
            "on_about_clicked":
                self.on_about_clicked,
            "on_about_delete":
                self.on_about_close,
            "on_about_close":
                self.on_about_close,
            "on_nonworkviewtag_toggled":
                self.on_nonworkviewtag_toggled,
            "on_pluginmanager_activate": 
                self.on_pluginmanager_activate
        }

        self.builder.connect_signals(SIGNAL_CONNECTIONS_DIC)

        if (self.window):
            self.window.connect("destroy", gtk.main_quit)

        # Active tasks TreeView
        self.task_tv.connect('row-activated',\
            self.on_edit_active_task)
        self.task_tv.connect('button-press-event',\
            self.on_task_treeview_button_press_event)
        self.task_tv.connect('key-press-event',\
            self.on_task_treeview_key_press_event)
        self.task_tv.connect('row-expanded',\
            self.on_task_treeview_row_expanded)
        self.task_tv.connect('row-collapsed',\
            self.on_task_treeview_row_collapsed)
        
        # Closed tasks TreeView
        self.ctask_tv.connect('row-activated',\
            self.on_edit_done_task)
        self.ctask_tv.connect('button-press-event',\
            self.on_closed_task_treeview_button_press_event)
        self.ctask_tv.connect('key-press-event',\
            self.on_closed_task_treeview_key_press_event)

        # Tags TreeView
        self.tags_tv.connect('cursor-changed',\
            self.on_select_tag)
        self.tags_tv.connect('row-activated',\
            self.on_select_tag)
        self.tags_tv.connect('button-press-event',\
            self.on_tag_treeview_button_press_event)
        self.tags_tv.connect('row-expanded',\
            self.on_tag_treeview_row_expanded)
        self.tags_tv.connect('row-collapsed',\
            self.on_tag_treeview_row_collapsed)

        # Connect requester signals to TreeModels
        self.req.connect("task-added", self.on_task_added) 
        self.req.connect("task-deleted", self.on_task_deleted)
        self.req.connect("task-modified", self.on_task_modified)
        
        # Connect signals from models
        self.task_modelsort.connect("row-has-child-toggled",\
                                    self.on_task_child_toggled)
        self.tag_modelsort.connect("row-has-child-toggled",\
                                    self.on_tag_child_toggled)
        # Selection changes
        self.selection = self.task_tv.get_selection()
        self.closed_selection = self.ctask_tv.get_selection()
        self.selection.connect("changed", self.on_task_cursor_changed)
        self.closed_selection.connect("changed", self.on_taskdone_cursor_changed)
        self.req.connect("task-deleted", self.update_buttons_sensitivity)

    def _init_view_defaults(self):
        self.menu_view_workview.set_active(WORKVIEW)
        self.builder.get_object("view_sidebar").set_active(SIDEBAR)
        self.builder.get_object("view_closed").set_active(CLOSED_PANE)
        self.builder.get_object("view_quickadd").set_active(QUICKADD_PANE)
        self.builder.get_object("view_toolbar").set_active(TOOLBAR)
        self.priv["bg_color_enable"] = BG_COLOR
        # Set sorting order
        self.task_modelsort.set_sort_column_id(\
            tasktree.COL_DLEFT, gtk.SORT_ASCENDING)
        self.ctask_modelsort.set_sort_column_id(\
            tasktree.COL_CDATE, gtk.SORT_DESCENDING)
        self.tag_modelsort.set_sort_column_id(\
            tagtree.COL_ID, gtk.SORT_ASCENDING)

    def _init_accelerators(self):
        agr = gtk.AccelGroup()
        self.builder.get_object("MainWindow").add_accel_group(agr)

        view_sidebar = self.builder.get_object("view_sidebar")
        key, mod     = gtk.accelerator_parse("F9")
        view_sidebar.add_accelerator("activate", agr, key, mod,\
            gtk.ACCEL_VISIBLE)

        file_quit = self.builder.get_object("file_quit")
        key, mod  = gtk.accelerator_parse("<Control>q")
        file_quit.add_accelerator("activate", agr, key, mod, gtk.ACCEL_VISIBLE)

        edit_undo = self.builder.get_object("edit_undo")
        key, mod  = gtk.accelerator_parse("<Control>z")
        edit_undo.add_accelerator("activate", agr, key, mod, gtk.ACCEL_VISIBLE)

        edit_redo = self.builder.get_object("edit_redo")
        key, mod  = gtk.accelerator_parse("<Control>y")
        edit_redo.add_accelerator("activate", agr, key, mod, gtk.ACCEL_VISIBLE)

        new_task_mi = self.builder.get_object("new_task_mi")
        key, mod    = gtk.accelerator_parse("<Control>n")
        new_task_mi.add_accelerator("activate", agr, key, mod,\
            gtk.ACCEL_VISIBLE)

        self.new_subtask_mi = self.builder.get_object("new_subtask_mi")
        key, mod       = gtk.accelerator_parse("<Control><Shift>n")
        self.new_subtask_mi.add_accelerator("activate", agr, key, mod,\
            gtk.ACCEL_VISIBLE)

        edit_button = self.builder.get_object("edit_b")
        key, mod    = gtk.accelerator_parse("<Control>e")
        edit_button.add_accelerator("clicked", agr, key, mod,\
            gtk.ACCEL_VISIBLE)

        quickadd_field = self.builder.get_object('quickadd_field')
        key, mod = gtk.accelerator_parse('<Control>l')
        quickadd_field.add_accelerator(
            'grab-focus', agr, key, mod, gtk.ACCEL_VISIBLE)

        self.mark_done_mi = self.builder.get_object('mark_done_mi')
        key, mod = gtk.accelerator_parse('<Control>d')
        self.mark_done_mi.add_accelerator(
            'activate', agr, key, mod, gtk.ACCEL_VISIBLE)

        self.dismiss_mi = self.builder.get_object('task_dismiss')
        key, mod = gtk.accelerator_parse('<Control>i')
        self.dismiss_mi.add_accelerator(
            'activate', agr, key, mod, gtk.ACCEL_VISIBLE)

        self.delete_mi = self.builder.get_object('delete_mi')
        
        addtag_button = self.builder.get_object('tcm_addtag')
        key, mod = gtk.accelerator_parse('<Control>t')
        addtag_button.add_accelerator('activate', agr, key, mod, \
            gtk.ACCEL_VISIBLE)
        
    def _init_plugin_engine(self):
        # plugins - Init
        self.pengine = PluginEngine(GTG.PLUGIN_DIR)
        # loads the plugins in the plugin dir
        self.plugins = self.pengine.LoadPlugins()
        
        # initializes the plugin api class
        self.plugin_api = PluginAPI(window         = self.window,
                                    config         = self.config,
                                    data_dir       = GTG.DATA_DIR,
                                    builder        = self.builder,
                                    requester      = self.req,
                                    taskview       = self.task_tv,
                                    task_modelsort = self.task_modelsort,
                                    filter_cbs     = self.priv['filter_cbs'],
                                    tagpopup       = self.tagpopup,
                                    tagview        = self.tags_tv,
                                    task           = None,
                                    texteditor     = None,
                                    quick_add_cbs  = self.priv['quick_add_cbs'],
                                    browser        = self,
                                    logger         = self.logger)
        self.p_apis.append(self.plugin_api)
        
        if self.plugins:
            # checks the conf for user settings
            if "plugins" in self.config:
                if "enabled" in self.config["plugins"]:
                    plugins_enabled = self.config["plugins"]["enabled"]
                    for p in self.plugins:
                        if p['name'] in plugins_enabled:
                            p['state'] = True
                        
                if "disabled" in self.config["plugins"]:
                    plugins_disabled = self.config["plugins"]["disabled"]
                    for p in self.plugins:    
                        if p['name'] in plugins_disabled:
                            p['state'] = False
            
            # initializes and activates each plugin (that is enabled)
            self.pengine.activatePlugins(self.plugins, self.p_apis)
            
    def _init_tag_list(self):
        self.tag_list_model = gtk.ListStore(gobject.TYPE_STRING)
        self.tag_list = self.req.get_all_tags()
        for i in self.tag_list:
            self.tag_list_model.append([i.get_name()[1:]])
               
    def _init_tag_completion(self):
        #Initialize tag completion.
        self.tag_completion = gtk.EntryCompletion()
        self.tag_completion.set_model(self.tag_list_model)
        self.tag_completion.set_text_column(0)
        self.tag_completion.set_match_func(self.tag_match_func, 0)
        self.tag_completion.set_inline_completion(True)
        self.tag_completion.set_inline_selection(True)
        self.tag_completion.set_popup_single_match(False)

#    def _init_note_support(self):
#        self.notes  = EXPERIMENTAL_NOTES
#        # Hide notes if disabled
#        if not self.notes:
#            self.note_toggle.hide()
#            self.new_note_button.hide()
#        #Set the tooltip for the toolbar button
#        self.new_note_button.set_tooltip_text("Create a new note")
#        self.note_tview = self.builder.get_object("note_tview")
#        self.note_tview = gtk.TreeView()
#        self.note_tview.connect("row-activated", self.on_edit_note)
#        self.note_tview.show()
#        self.note_ts    = gtk.TreeStore(gobject.TYPE_PYOBJECT, str, str)

### HELPER FUNCTIONS ##########################################################
#
    def restore_state_from_conf(self):

        # Extract state from configuration dictionary
        if not "browser" in self.config:
            return

        if ("width" in self.config["browser"] and
            "height" in self.config["browser"]):
            width = int(self.config["browser"]["width"])
            height = int(self.config["browser"]["height"])
            self.window.resize(width, height)

        if ("x_pos" in self.config["browser"] and
            "y_pos" in self.config["browser"]):

            xpos = int(self.config["browser"]["x_pos"])
            ypos = int(self.config["browser"]["y_pos"])
            self.window.move(xpos, ypos)

        if "tag_pane" in self.config["browser"]:
            tag_pane = eval(self.config["browser"]["tag_pane"])
            if not tag_pane:
                self.builder.get_object("view_sidebar").set_active(False)
                self.sidebar.hide()
            else:
                self.builder.get_object("view_sidebar").set_active(True)
                self.sidebar.show()

        if "tag_pane_width" in self.config["browser"]:
            tag_pane_width = int(self.config["browser"]["tag_pane_width"])
            self.builder.get_object("hpaned1").set_position(tag_pane_width)

        if "closed_task_pane" in self.config["browser"]:
            closed_task_pane = eval(
                self.config["browser"]["closed_task_pane"])
            if not closed_task_pane:
                self.closed_pane.hide()
                self.builder.get_object("view_closed").set_active(False)
            else:
                self.closed_pane.show()
                self.builder.get_object("view_closed").set_active(True)

        if "ctask_pane_height" in self.config["browser"]:
            ctask_pane_height = eval(
                self.config["browser"]["ctask_pane_height"])
            self.builder.get_object("vpaned1").set_position(ctask_pane_height)

        if "toolbar" in self.config["browser"]:
            toolbar = eval(self.config["browser"]["toolbar"])
            if not toolbar:
                self.toolbar.hide()
                self.builder.get_object("view_toolbar").set_active(False)

        if "quick_add" in self.config["browser"]:
            quickadd_pane = eval(self.config["browser"]["quick_add"])
            if not quickadd_pane:
                self.quickadd_pane.hide()
                self.builder.get_object("view_quickadd").set_active(False)

        if "bg_color_enable" in self.config["browser"]:
            bgcol_enable = eval(self.config["browser"]["bg_color_enable"])
            self.priv["bg_color_enable"] = bgcol_enable
            self.builder.get_object("bgcol_enable").set_active(bgcol_enable)

        if "collapsed_tasks" in self.config["browser"]:
            self.priv["collapsed_tids"] = self.config[
                "browser"]["collapsed_tasks"]
                
        if "collapsed_tags" in self.config["browser"]:
            self.priv["collapsed_tags"] = self.config[
                "browser"]["collapsed_tags"]

        if "tasklist_sort" in self.config["browser"]:
            col_id, order = self.config["browser"]["tasklist_sort"]
            self.priv["sort_column"] = col_id
            try:
                col_id, order = int(col_id), int(order)
                self.priv["tasklist"]["sort_column"] = col_id
                if order == 0:
                    self.priv["tasklist"]["sort_order"] = gtk.SORT_ASCENDING
                if order == 1:
                    self.priv["tasklist"]["sort_order"] = gtk.SORT_DESCENDING
                self.task_modelsort.set_sort_column_id(\
                    col_id,\
                    self.priv["tasklist"]["sort_order"])
            except:
                print "Invalid configuration for sorting columns"

        if "view" in self.config["browser"]:
            view = self.config["browser"]["view"]
            if view == "workview":
                self.do_toggle_workview()
                
        if not (hasattr(self, "start_minimized") and \
                        self.start_minimized == True) and \
                        "opened_tasks" in self.config["browser"]:
            odic = self.config["browser"]["opened_tasks"]
            for t in odic:
                ted = self.open_task(t)
                #restoring position doesn't work, I don't know why
                #ted.move(odic[t][0],odic[t][1])

#        if "experimental_notes" in self.config["browser"]:
#            self.notes = eval(self.config["browser"]["experimental_notes"])
#            if self.notes:
#                self.note_toggle.show()
#                self.new_note_button.show()
#            else:
#                self.note_toggle.hide()
#                self.new_note_button.hide()

    def count_tasks_rec(self, my_task, active_tasks):
        count = 0
        for t in my_task.get_subtasks():
            if t.get_id() in active_tasks:
                if len(t.get_subtasks()) != 0:
                    count = count + 1 + self.count_tasks_rec(t, active_tasks)
                else:
                    count = count + 1
        return count

    def _count_subtask(self, model, iter):
        count = 0
        c = model.iter_children(iter)
        while c:
            count = count + 1 + self._count_subtask(model, c)
            c = model.iter_next(c)
        return count

    def do_toggle_workview(self):
        #We have to be careful here to avoid a loop of signals
        #menu_state   = self.menu_view_workview.get_active()
        #button_state = self.toggle_workview.get_active()
        #We cannot have note and workview at the same time
#        if not self.priv['workview'] and self.note_toggle.get_active():
#            self.note_toggle.set_active(False)
        #We do something only if both widget are in different state
        tobeset = not self.priv['workview']
        self.menu_view_workview.set_active(tobeset)
        self.toggle_workview.set_active(tobeset)
        self.priv['workview'] = tobeset
        self.tag_model.set_workview(self.priv['workview'])
        self.task_modelfilter.refilter()
        self.tag_modelfilter.refilter()
        self._update_window_title()

    def _update_window_title(self):
        count = self.get_n_active_tasks()
        #Set the title of the window:
        parenthesis = ""
        if count == 0:
            parenthesis = _("no active tasks")
        elif count == 1:
            parenthesis = _("1 active task")
        else:
            parenthesis = _("%s active tasks") % count
        self.window.set_title("%s - "%parenthesis + WINDOW_TITLE)

    def get_canonical_date(self, arg):
        """
        Transform "arg" in a valid yyyy-mm-dd date or return None.
        "arg" can be a yyyy-mm-dd, yyyymmdd, mmdd, today or a weekday name.
        """
        day_names_en = ["monday", "tuesday", "wednesday", "thursday",
                        "friday", "saturday", "sunday"]
        day_names = [_("monday"), _("tuesday"), _("wednesday"),
                     _("thursday"), _("friday"), _("saturday"),
                     _("sunday")]
        if re.match(r'\d{4}-\d{2}-\d{2}', arg):
            date = arg
        elif arg.isdigit():
            if len(arg) == 8:
                date = "%s-%s-%s" % (arg[:4], arg[4:6], arg[6:])
            elif len(arg) == 4:
                year = datetime.date.today().year
                date = "%i-%s-%s" % (year, arg[:2], arg[2:])
        elif arg.lower() == "today" or arg.lower() == _("today"):
            today = datetime.date.today()
            year = today.year
            month = today.month
            day = today.day
            date = "%i-%i-%i" % (year, month, day)
        elif arg.lower() == "tomorrow" or\
          arg.lower() == _("tomorrow"):
            today = datetime.date.today()
            tomorrow = today + datetime.timedelta(days=1)
            year = tomorrow.year
            month = tomorrow.month
            day = tomorrow.day
            date = "%i-%i-%i" % (year, month, day)
        elif arg.lower() in day_names_en or arg.lower() in day_names:
            today = datetime.date.today()
            today_day = today.weekday()
            if arg.lower() in day_names_en:
                arg_day = day_names_en.index(arg.lower())
            else:
                arg_day = day_names.index(arg.lower())
            if arg_day > today_day:
                delta = datetime.timedelta(days = arg_day-today_day)
            else:
                delta = datetime.timedelta(days = arg_day-today_day+7)
            next_date = today + delta
            year = next_date.year
            month = next_date.month
            day = next_date.day
            date = "%i-%i-%i" % (year, month, day)
        elif arg in ('now', 'soon', 'later'):
            date = arg
        else:
            return no_date
        return strtodate(date)

    def open_task(self, uid,thisisnew=False):
        """Open the task identified by 'uid'.

        If a Task editor is already opened for a given task, we present it.
        Else, we create a new one.
        """
        t = self.req.get_task(uid)
        tv = None
        if uid in self.opened_task:
            tv = self.opened_task[uid]
            tv.present()
        elif t:
            tv = TaskEditor(
                self.req, t, self.plugins, \
                self.on_delete_task, self.close_task, self.open_task, \
                self.get_tasktitle,taskconfig=self.task_config, \
                plugin_apis=self.p_apis,thisisnew=thisisnew,\
                clipboard = self.clipboard)
            #registering as opened
            self.opened_task[uid] = tv
        return tv

    def get_tasktitle(self, tid):
        task = self.req.get_task(tid)
        return task.get_title()

    def close_task(self, tid):
        # When an editor is closed, it should deregister itself.
        if tid in self.opened_task:
            del self.opened_task[tid]

    def is_task_visible(self, task):
        """Returns True if the task meets the criterion to be displayed
        @param  task: the task to assess
        """

        tag_list, notag_only = self.get_selected_tags()

        if len(tag_list)==1: #include child tags
            tag_list = tag_list[0].all_children()

        if not task.has_tags(tag_list=tag_list, notag_only=notag_only):
            return False
        
        #if workview is enabled
        if self.priv['workview']:
            res = True
            
            # filter tasks view callbacks
            for cb in self.priv['filter_cbs']:
                res = cb(task.get_id())
                if res == False:
                    return False
            
            #we verify that the task is started
            if not task.is_started() :
                return False
                    
            #we verify that there is no non-workview tag for this task
            for t in task.get_tags():
                if t.get_attribute("nonworkview") and t not in tag_list:
                    res = res and (not eval(t.get_attribute("nonworkview")))
            return res and task.is_workable()
        else:
            return True

    def is_lineage_visible(self, task):
        """Returns True if at least one set of tasks that compose a lineage of
        the given task can be found where all the tasks meets the criterion
        to be displayed. (i.e.: there exists a chain of tasks from root to task
        that can all be displayed)
        @param task: the task whose lineage will be assessed
        """
        res = False
        parents = task.get_parents()
        for par_tid in parents:
            par_task = self.req.get_task(par_tid)
            if par_task.has_parents():
                res = res or (self.is_task_visible(par_task) and self.is_lineage_visible(par_task))
            else:
                res = res or self.is_task_visible(par_task)
        return res

    def active_task_visible_func(self, model, iter, user_data=None):
        """Return True if the row must be displayed in the treeview.
        @param model: the model of the filtered treeview
        @param iter: the iter whose visiblity must be evaluated
        @param user_data:
        """
        task = model.get_value(iter, tasktree.COL_OBJ)
        if not task or task.get_status() != Task.STA_ACTIVE:
            return False
        if not model.iter_parent(iter):
            return self.is_task_visible(task) and not self.is_lineage_visible(task)
        return self.is_task_visible(task)
               
    def closed_task_visible_func(self, model, iter, user_data=None):
        """Return True if the row must be displayed in the treeview.
        @param model: the model of the filtered treeview
        @param iter: the iter whose visiblity must be evaluated
        @param user_data:
        """
        tag_list, notag_only = self.get_selected_tags()
        task = model.get_value(iter, tasktree.COL_OBJ)
        if len(tag_list)==1: #include child tags
            tag_list = tag_list[0].all_children()
        if not task.has_tags(tag_list=tag_list, notag_only=notag_only):
            return False
        return task.get_status() != Task.STA_ACTIVE and\
            not model.iter_parent(iter)
                  

    def tag_visible_func(self, model, iter, user_data=None):
        """Return True if the row must be displayed in the treeview.
        @param model: the model of the filtered treeview
        @param iter: the iter whose visiblity must be evaluated
        @param user_data:
        """
        tag = model.get_value(iter, tagtree.COL_OBJ)
        
        # show the tag if any children are shown
        child = model.iter_children(iter)
        while child:
            if self.tag_visible_func(model, child):
                return True
            child=model.iter_next(child)
        
        if not tag.get_attribute("special"):
            #Those two lines hide tags without tasks in the workview
            count = model.get_value(iter, tagtree.COL_COUNT)
            return count != '0'
            #the following display tags in the workview, even with 0 tasks
           # return tag.is_actively_used()
        else:
            return True

    def dleft_sort_func(self, model, iter1, iter2, user_data=None):
        order = self.task_tv.get_model().get_sort_column_id()[1]
        task1 = model.get_value(iter1, tasktree.COL_OBJ)
        task2 = model.get_value(iter2, tasktree.COL_OBJ)
        t1_dleft = task1.get_due_date()
        t2_dleft = task2.get_due_date()
        
        sort = 0
        
        def reverse_if_descending(s):
            """Make a cmp() result relative to the top instead of following 
               user-specified sort direction"""
            if order == gtk.SORT_ASCENDING:
                return s
            else:
                return -1 * s
        
        sort = cmp(t2_dleft, t1_dleft)
        
        if sort == 0:
            # Put fuzzy dates below real dates
            if isinstance(t1_dleft, FuzzyDate) and not isinstance(t2_dleft, FuzzyDate):
                sort = reverse_if_descending(1)
            elif isinstance(t2_dleft, FuzzyDate) and not isinstance(t1_dleft, FuzzyDate):
                sort = reverse_if_descending(-1)
        
        if sort == 0: # Group tasks with the same tag together for visual cleanness 
            t1_tags = task1.get_tags_name()
            t1_tags.sort()
            t2_tags = task2.get_tags_name()
            t2_tags.sort()
            sort = reverse_if_descending(cmp(t1_tags, t2_tags))
            
        if sort == 0:  # Break ties by sorting by title
            t1_title = task1.get_title()
            t2_title = task2.get_title()
            t1_title = locale.strxfrm(t1_title)
            t2_title = locale.strxfrm(t2_title)
            sort = reverse_if_descending(cmp(t1_title, t2_title))
                
        return sort

    def tag_sort_func(self, model, iter1, iter2, user_data=None):
        order = self.tags_tv.get_model().get_sort_column_id()[1]
        t1 = model.get_value(iter1, tagtree.COL_OBJ)
        t2 = model.get_value(iter2, tagtree.COL_OBJ)
        t1_sp = t1.get_attribute("special")
        t2_sp = t2.get_attribute("special")
        t1_name = locale.strxfrm(t1.get_name())
        t2_name = locale.strxfrm(t2.get_name())
        if not t1_sp and not t2_sp:
            return cmp(t1_name, t2_name)
        elif not t1_sp and t2_sp:
            if order == gtk.SORT_ASCENDING:
                return 1
            else:
                return -1
        elif t1_sp and not t2_sp:
            if order == gtk.SORT_ASCENDING:
                return -1
            else:
                return 1
        else:
            t1_order = t1.get_attribute("order")
            t2_order = t2.get_attribute("order")
            if order == gtk.SORT_ASCENDING:
                return cmp(t1_order, t2_order)
            else:
                return cmp(t2_order, t1_order)
                
    def tag_match_func(self, completion, key, iter, column):
        model = completion.get_model()
        text = model.get_value(iter, column)
        if text:
            # key is lowercase regardless of input, so text should be
            # lowercase as well, otherwise we leave out all tags beginning
            # with an uppercase letter.
            text = text.lower()
            # Exclude the special tags.
            if text == "tg-tags-all" or text == "tg-tags-sep" or \
               text =="tg-tags-none":
                return False
            # Are we typing the first letters of a tag?
            elif text.startswith(key):
                return True
            else:
                return False          
            
    def tag_list_refresh(self):
        taglist = self.req.get_all_tags()
        if not taglist == self.tag_list:
            for i in taglist:
                if i not in self.tag_list:
                    self.tag_list_model.append([i.get_name()[1:]])
            self.tag_list = taglist

### SIGNAL CALLBACKS ##########################################################
# Typically, reaction to user input & interactions with the GUI
#
    def register_filter_callback(self, cb):
        if cb not in self.priv['filter_cbs']:
            self.priv['filter_cbs'].append(cb)
        
    def unregister_filter_callback(self, cb):
        if cb in self.priv['filter_cbs']:
            self.priv['filter_cbs'].remove(cb)
        
    def on_move(self, widget, data):
        xpos, ypos = self.window.get_position()
        self.priv["window_xpos"] = xpos
        self.priv["window_ypos"] = ypos

    def on_size_allocate(self, widget, data):
        width, height = self.window.get_size()
        self.priv["window_width"]  = width
        self.priv["window_height"] = height

    def on_delete(self, widget, user_data):
        # Cleanup collapsed row list
        for tid in self.priv["collapsed_tids"]:
            if not self.req.has_task(tid):
                self.priv["collapsed_tids"].remove(tid)

        # Get configuration values
        tag_sidebar        = self.sidebar.get_property("visible")
        tag_sidebar_width  = self.builder.get_object("hpaned1").get_position()
        closed_pane        = self.closed_pane.get_property("visible")
        quickadd_pane      = self.quickadd_pane.get_property("visible")
        toolbar            = self.toolbar.get_property("visible")
        #task_tv_sort_id    = self.task_ts.get_sort_column_id()
        sort_column, sort_order = self.task_modelsort.get_sort_column_id()
        closed_pane_height = self.builder.get_object("vpaned1").get_position()

        if self.priv['workview']:
            view = "workview"
        else:
            view = "default"
            
        # plugins are deactivated
        if self.plugins:
            self.pengine.deactivatePlugins(self.plugins, self.p_apis)
            
        #save opened tasks and their positions.
        open_task = []
        for otid in self.opened_task.keys():     
            open_task.append(otid)
            self.opened_task[otid].close()

        # Populate configuration dictionary
        self.config["browser"] = {
            'width':
                self.priv["window_width"],
            'height':
                self.priv["window_height"],
            'x_pos':
                self.priv["window_xpos"],
            'y_pos':
                self.priv["window_ypos"],
            'bg_color_enable':
                self.priv["bg_color_enable"],
            'collapsed_tasks':
                self.priv["collapsed_tids"],
            'collapsed_tags':
                self.priv["collapsed_tags"],
            'tag_pane':
                tag_sidebar,
            'tag_pane_width':
                tag_sidebar_width,
            'closed_task_pane':
                closed_pane,
            'ctask_pane_height':
                closed_pane_height,
            'toolbar':
                toolbar,
            'quick_add':
                quickadd_pane,
            'view':
                view,
            'opened_tasks':
                open_task,
            }
        if   sort_column is not None and sort_order == gtk.SORT_ASCENDING:
            self.config["browser"]["tasklist_sort"]  = [sort_column, 0]
        elif sort_column is not None and sort_order == gtk.SORT_DESCENDING:
            self.config["browser"]["tasklist_sort"]  = [sort_column, 1]
        self.config["browser"]["view"] = view
#        if self.notes:
#            self.config["browser"]["experimental_notes"] = True
        
        # adds the plugin settings to the conf
        if self.plugins:
            self.config["plugins"] = {}
            self.config["plugins"]["disabled"] =\
                self.pengine.disabledPlugins(self.plugins)
            self.config["plugins"]["enabled"] =\
                self.pengine.enabledPlugins(self.plugins)

    def on_force_refresh(self, widget):
        if self.refresh_lock.acquire(False):
            gobject.idle_add(self.general_refresh)

    def on_about_clicked(self, widget):
        self.about.show()

    def on_about_close(self, widget, response):
        self.about.hide()
        return True

    def on_color_changed(self, widget):
        gtkcolor = widget.get_current_color()
        strcolor = gtk.color_selection_palette_to_string([gtkcolor])
        tags, notag_only = self.get_selected_tags()
        for t in tags:
            t.set_attribute("color", strcolor)
        self.task_tv.refresh()
        self.tags_tv.refresh()

    def on_colorchooser_activate(self, widget):
        #TODO: Color chooser should be refactorized in its own class. Well, in
        #fact we should have a TagPropertiesEditor (like for project) Also,
        #color change should be immediate. There's no reason for a Ok/Cancel
        dialog = gtk.ColorSelectionDialog('Choose color')
        colorsel = dialog.colorsel
        colorsel.connect("color_changed", self.on_color_changed)
        # Get previous color
        tags, notag_only = self.get_selected_tags()
        init_color = None
        if len(tags) == 1:
            color = tags[0].get_attribute("color")
            if color != None:
                colorspec = gtk.gdk.color_parse(color)
                colorsel.set_previous_color(colorspec)
                colorsel.set_current_color(colorspec)
                init_color = colorsel.get_current_color()
        response = dialog.run()
        # Check response and set color if required
        if response != gtk.RESPONSE_OK and init_color:
            strcolor = gtk.color_selection_palette_to_string([init_color])
            tags, notag_only = self.get_selected_tags()
            for t in tags:
                t.set_attribute("color", strcolor)
        self.task_tv.refresh()
        dialog.destroy()
        
    def on_resetcolor_activate(self, widget):
        tags, notag_only = self.get_selected_tags()
        for t in tags:
            t.del_attribute("color")
        self.task_tv.refresh()
        self.tags_tv.refresh()

    def on_workview_toggled(self, widget):
        self.do_toggle_workview()

    def on_sidebar_toggled(self, widget):
        view_sidebar = self.builder.get_object("view_sidebar")
        if self.sidebar.get_property("visible"):
            view_sidebar.set_active(False)
            self.sidebar.hide()
        else:
            view_sidebar.set_active(True)
            self.sidebar.show()

    def on_note_toggled(self, widget):
        self.priv['noteview'] = not self.priv['noteview']
        workview_state = self.toggle_workview.get_active()
        if workview_state:
            self.toggle_workview.set_active(False)
        #self.do_refresh()

    def on_closed_toggled(self, widget):
        if widget.get_active():
            self.closed_pane.show()
        else:
            self.closed_pane.hide()

    def on_bg_color_toggled(self, widget):
        if widget.get_active():
            self.priv["bg_color_enable"] = True
            self.task_tv.set_bg_color(True)
            self.ctask_tv.set_bg_color(True)
        else:
            self.priv["bg_color_enable"] = False
            self.task_tv.set_bg_color(False)
            self.ctask_tv.set_bg_color(False)
        self.task_tv.refresh()
        self.ctask_tv.refresh()

    def on_toolbar_toggled(self, widget):
        if widget.get_active():
            self.toolbar.show()
        else:
            self.toolbar.hide()

    def on_toggle_quickadd(self, widget):
        if widget.get_active():
            self.quickadd_pane.show()
        else:
            self.quickadd_pane.hide()

    def on_task_child_toggled(self, model, path, iter):
        tid = model.get_value(iter, tasktree.COL_TID)
        if tid not in self.priv.get("collapsed_tids", []):
            self.task_tv.expand_row(path, False)
        else:
            self.task_tv.collapse_row(path)
            
    def on_task_treeview_row_expanded(self, treeview, iter, path):
        tid = treeview.get_model().get_value(iter, tasktree.COL_TID)
        if tid in self.priv["collapsed_tids"]:
            self.priv["collapsed_tids"].remove(tid)
        
    def on_task_treeview_row_collapsed(self, treeview, iter, path):
        tid = treeview.get_model().get_value(iter, tasktree.COL_TID)
        if tid not in self.priv["collapsed_tids"]:
            self.priv["collapsed_tids"].append(tid)
            
    
    def on_tag_child_toggled(self, model, path, iter):
        tag = model.get_value(iter, tagtree.COL_ID)
        if tag not in self.priv.get("collapsed_tags", []):
            self.tags_tv.expand_row(path, False)
        else:
            self.tags_tv.collapse_row(path)
            
    def on_tag_treeview_row_expanded(self, treeview, iter, path):
        tag = treeview.get_model().get_value(iter, tagtree.COL_ID)
        if tag in self.priv["collapsed_tags"]:
            self.priv["collapsed_tags"].remove(tag)
        
    def on_tag_treeview_row_collapsed(self, treeview, iter, path):
        tag = treeview.get_model().get_value(iter, tagtree.COL_ID)
        if tag not in self.priv["collapsed_tags"]:
            self.priv["collapsed_tags"].append(tag)
        
   

    def on_quickadd_activate(self, widget):
        text = self.quickadd_entry.get_text()
        due_date = no_date
        defer_date = no_date
        if text:
            tags, notagonly = self.get_selected_tags()
            # Get tags in the title
            #NOTE: the ?: tells regexp that the first one is 
            # a non-capturing group, so it must not be returned
            # to findall. http://www.amk.ca/python/howto/regex/regex.html
            # ~~~~Invernizzi
            for match in re.findall(r'(?:^|[\s])(@\w+)', text):
                tags.append(GTG.core.tagstore.Tag(match))
                # Remove the @
                #text =text.replace(match,match[1:],1)
            # Get attributes
            regexp = r'([\s]*)([\w-]+):([^\s]+)'
            for spaces, attribute, args in re.findall(regexp, text):
                valid_attribute = True
                if attribute.lower() in ["tags", "tag"] or \
                   attribute.lower() in [_("tags"), _("tag")]:
                    for tag in args.split(","):
                        if not tag.startswith("@") :
                            tag = "@"+tag
                        tags.append(GTG.core.tagstore.Tag(tag))
                elif attribute.lower() == "defer" or \
                     attribute.lower() == _("defer"):
                    defer_date = self.get_canonical_date(args)
                    if not defer_date:
                        valid_attribute = False
                elif attribute.lower() == "due" or \
                     attribute.lower() == _("due"):
                    due_date = self.get_canonical_date(args)
                    if not due_date:
                        valid_attribute = False
                else:
                    # attribute is unknown
                    valid_attribute = False
                if valid_attribute:
                    # if the command is valid we have to remove it
                    # from the task title
                    text = \
                        text.replace("%s%s:%s" % (spaces, attribute, args), "")
            # Create the new task
            task = self.req.new_task(tags=tags, newtask=True)
            if text != "":
                task.set_title(text)
                task.set_to_keep()
            task.set_due_date(due_date)
            task.set_start_date(defer_date)
            id_toselect = task.get_id()
            #############
            self.quickadd_entry.set_text('')
            # Refresh the treeview
            #self.do_refresh(toselect=id_toselect)
            for f in self.priv['quick_add_cbs']:
                f(task)

    def on_tag_treeview_button_press_event(self, treeview, event):
        if event.button == 3:
            x = int(event.x)
            y = int(event.y)
            time = event.time
            pthinfo = treeview.get_path_at_pos(x, y)
            if pthinfo is not None:
                path, col, cellx, celly = pthinfo #pylint: disable-msg=W0612
                treeview.grab_focus()
                treeview.set_cursor(path, col, 0)
                selected_tags = self.get_selected_tags()[0]
                if len(selected_tags) > 0:
                    # Then we are looking at single, normal tag rather than
                    # the special 'All tags' or 'Tasks without tags'. We only
                    # want to popup the menu for normal tags.
                    display_in_workview_item = self.tagpopup.get_children()[2]
                    selected_tag = selected_tags[0]
                    nonworkview = selected_tag.get_attribute("nonworkview")
                    # We must invert because the tagstore has "True" for tasks
                    # that are *not* in workview, and the checkbox is set if
                    # the tag *is* shown in the workview.
                    if nonworkview == "True":
                        shown = False
                    else:
                        shown = True
                    display_in_workview_item.set_active(shown)
                    self.tagpopup.popup(None, None, None, event.button, time)
            return 1

    def on_nonworkviewtag_toggled(self, widget):
        tags = self.get_selected_tags()[0]
        nonworkview_item = self.nonworkviewtag_checkbox
        #We must inverse because the tagstore has True
        #for tasks that are not in workview (and also convert to string)
        toset = str(not nonworkview_item.get_active())
        if len(tags) > 0:
            tags[0].set_attribute("nonworkview", toset)
        if self.priv['workview']:
            self.task_modelfilter.refilter()
            self.tag_modelfilter.refilter()

    def on_task_treeview_button_press_event(self, treeview, event):
        if event.button == 3:
            x = int(event.x)
            y = int(event.y)
            time = event.time
            pthinfo = treeview.get_path_at_pos(x, y)
            if pthinfo is not None:
                if treeview.get_selection().count_selected_rows() <= 0:
                    path, col, cellx, celly = pthinfo
                    treeview.set_cursor(path, col, 0)
                treeview.grab_focus()
                self.taskpopup.popup(None, None, None, event.button, time)
            return 1

    def on_task_treeview_key_press_event(self, treeview, event):
        if gtk.gdk.keyval_name(event.keyval) == "Delete":
            self.on_delete_task()

    def on_closed_task_treeview_button_press_event(self, treeview, event):
        if event.button == 3:
            x = int(event.x)
            y = int(event.y)
            time = event.time
            pthinfo = treeview.get_path_at_pos(x, y)
            if pthinfo is not None:
                path, col, cellx, celly = pthinfo
                treeview.grab_focus()
                treeview.set_cursor(path, col, 0)
                self.ctaskpopup.popup(None, None, None, event.button, time)
            return 1

    def on_closed_task_treeview_key_press_event(self, treeview, event):
        if gtk.gdk.keyval_name(event.keyval) == "Delete":
            self.on_delete_task()

    def on_add_task(self, widget, status=None):
        tags, notagonly = self.get_selected_tags()
        task = self.req.new_task(tags=tags, newtask=True)
        uid = task.get_id()
        if status:
            task.set_status(status)
        self.open_task(uid,thisisnew=True)

    def on_add_subtask(self, widget):
        uid = self.get_selected_task()
        if uid:
            zetask = self.req.get_task(uid)
            tags   = zetask.get_tags()
            task   = self.req.new_task(tags=tags, newtask=True)
            task.add_parent(uid)
            zetask.add_subtask(task.get_id())
            self.open_task(task.get_id(),thisisnew=True)
            #self.do_refresh()

    def on_edit_active_task(self, widget, row=None, col=None):
        tid = self.get_selected_task()
        if tid:
            self.open_task(tid)

    def on_edit_done_task(self, widget, row=None, col=None):
        tid = self.get_selected_task(self.ctask_tv)
        if tid:
            self.open_task(tid)

#    def on_edit_note(self, widget, row=None, col=None):
#        tid = self.get_selected_task(self.note_tview)
#        if tid:
#            self.open_task(tid)

    def on_delete_confirm(self, widget):
        """if we pass a tid as a parameter, we delete directly
        otherwise, we will look which tid is selected"""
        for tid in self.tids_todelete:
            self.req.delete_task(tid)
            if tid in self.opened_task:
                self.opened_task[tid].close()
        self.tids_todelete = None
        if self.refresh_lock.acquire(False):
            gobject.idle_add(self.general_refresh)

    def on_delete_task(self, widget=None, tid=None):
        #If we don't have a parameter, then take the selection in the treeview
        if not tid:
            #tid_to_delete is a [project,task] tuple
            self.tids_todelete = self.get_selected_tasks()
        else:
            self.tids_todelete = [tid]
        #We must at least have something to delete !
        if len(self.tids_todelete) > 0:
            label = self.builder.get_object("label1") 
            label_text = label.get_text()
            label_text = label_text[0:label_text.find(":") + 1]
            # I find the tasks that are going to be deleted
            tasks = []
            for tid in self.tids_todelete:
                def recursive_list_tasks(task_list, root):
                    """Populate a list of all the subtasks and 
                       their children, recursively"""
                    if root not in task_list:
                        task_list.append(root)
                        for i in root.get_subtasks():
                            recursive_list_tasks(task_list, i)
                task = self.req.get_task(tid)
                recursive_list_tasks(tasks, task)
            titles_list = [task.get_title() for task in tasks]
            titles = reduce (lambda x, y: x + "\n - " + y, titles_list)
            label.set_text("%s %s" % (label_text, "\n - " + titles))
            delete_dialog = self.builder.get_object("confirm_delete")
            delete_dialog.run()
            delete_dialog.hide()
            #has the task been deleted ?
            return not self.tids_todelete
        else:
            return False
    
    def on_add_new_tag(self, widget=None, tid=None, tryagain = False):
        if not tid:
            self.tids_to_addtag = self.get_selected_tasks()
        else:
            self.tids_to_addtag = [tid]

        if not self.tids_to_addtag == [None]:
            tag_entry = self.builder.get_object("tag_entry")
            apply_to_subtasks = self.builder.get_object("apply_to_subtasks")
            # We don't want to reset the text entry and checkbox if we got
            # sent back here after a warning.
            if not tryagain:
                tag_entry.set_text("NewTag")
                apply_to_subtasks.set_active(False)
                tag_entry.set_completion(self.tag_completion)
            tag_entry.grab_focus()
            addtag_dialog = self.builder.get_object("TaskAddTag")
            addtag_dialog.run()
            addtag_dialog.hide()
            self.tids_to_addtag = None            
        else:
            return False
    
    def on_addtag_confirm(self, widget):
        tag_entry = self.builder.get_object("tag_entry")
        addtag_dialog = self.builder.get_object("TaskAddTag")
        apply_to_subtasks = self.builder.get_object("apply_to_subtasks")
        addtag_error = False
        entry_text = tag_entry.get_text()
        entry_text = [entry_text.strip()]
        # Set up a warning message if the user leaves the text entry empty.
        if not entry_text[0]:
            error_message = "Please enter a tag name."
            addtag_error = True
 
        new_tags = []
        if "," in entry_text[0]:
            entry_text = entry_text[0].split(",")
        # Remove extraneous whitespace, make sure none of the tags contain
        # spaces, and, finally, place a "@" symbol in front of the tagname.
        for tagname in entry_text:
            tagname = tagname.strip()
            if not addtag_error:
                if " " in tagname:
                    error_message = "Tag name must not contain spaces."
                    addtag_error = True
                    break
            new_tags.append("@" + tagname)
        # If we ran into a problem earlier, let us know, and then
        # let us try again.
        if addtag_error:
            error_dialog = gtk.MessageDialog(None, 0, gtk.MESSAGE_WARNING, \
                                            gtk.BUTTONS_OK, error_message)
            if error_dialog.run():
                error_dialog.destroy()
                self.on_add_new_tag(tryagain = True)
                return
        # If the checkbox is checked, add all the subtasks to the list of
        # tasks to add.
        if apply_to_subtasks.get_active():
            for tid in self.tids_to_addtag:
                task = self.req.get_task(tid)
                for i in task.get_self_and_all_subtasks():
                    taskid = i.get_id()
                    if taskid not in self.tids_to_addtag: 
                        self.tids_to_addtag.append(taskid)        
        
        for tid in self.tids_to_addtag:
            task = self.req.get_task(tid)
            for new_tag in new_tags:
                task.add_tag(new_tag)
            task.sync()
      
    def on_tag_entry_key_press_event(self, widget, event):
        if gtk.gdk.keyval_name(event.keyval) == "Return":
            self.on_addtag_confirm()
    
    def on_mark_as_done(self, widget):
        task_to_scroll_to = None
        tasks_uid = filter(lambda uid: uid != None, self.get_selected_tasks())
        if len(tasks_uid) == 0:
            return
        tasks = [self.req.get_task(uid) for uid in tasks_uid]
        tasks_status = [task.get_status() for task in tasks]
        for uid, task, status in zip(tasks_uid, tasks, tasks_status):
            if status == Task.STA_DONE:
                task.set_status(Task.STA_ACTIVE)
            else:
                task.set_status(Task.STA_DONE)
                task_to_scroll_to = uid
        if task_to_scroll_to != None:
            gobject.idle_add(self.ctask_tv.scroll_to_task, task_to_scroll_to)
        if self.refresh_lock.acquire(False):
            gobject.idle_add(self.general_refresh)

    def on_dismiss_task(self, widget):
        task_to_scroll_to = None
        tasks_uid = filter(lambda uid: uid != None, self.get_selected_tasks())
        if len(tasks_uid) == 0:
            return
        tasks = [self.req.get_task(uid) for uid in tasks_uid]
        tasks_status = [task.get_status() for task in tasks]
        for uid, task, status in zip(tasks_uid, tasks, tasks_status):
            if status == Task.STA_DISMISSED:
                task.set_status(Task.STA_ACTIVE)
            else:
                task.set_status(Task.STA_DISMISSED)
                task_to_scroll_to = uid
        if task_to_scroll_to != None:
            gobject.idle_add(self.ctask_tv.scroll_to_task, task_to_scroll_to)
        if self.refresh_lock.acquire(False):
            gobject.idle_add(self.general_refresh)
    
    def on_select_tag(self, widget, row=None, col=None):
        #When you clic on a tag, you want to unselect the tasks
        self.task_tv.get_selection().unselect_all()
        self.ctask_tv.get_selection().unselect_all()
        self.task_modelfilter.refilter()
        self.ctask_modelfilter.refilter()
        self._update_window_title()

    def on_taskdone_cursor_changed(self, selection=None):
        """Called when selection changes in closed task view.

        Changes the way the selected task is displayed.
        """
        settings_done = {"label":     GnomeConfig.MARK_DONE,
                         "tooltip":   GnomeConfig.MARK_DONE_TOOLTIP,
                         "icon-name": "gtg-task-done"}
        settings_undone = {"label":     GnomeConfig.MARK_UNDONE,
                           "tooltip":   GnomeConfig.MARK_UNDONE_TOOLTIP,
                           "icon-name": "gtg-task-undone"}
        settings_dismiss = {"label":     GnomeConfig.MARK_DISMISS,
                           "tooltip":   GnomeConfig.MARK_DISMISS_TOOLTIP,
                           "icon-name": "gtg-task-dismiss"}
        settings_undismiss = {"label":     GnomeConfig.MARK_UNDISMISS,
                              "tooltip":   GnomeConfig.MARK_UNDISMISS_TOOLTIP,
                              "icon-name": "gtg-task-undismiss"}

        def update_button(button, settings): 
            button.set_icon_name(settings["icon-name"])
            button.set_label(settings["label"])
            
        def update_menu_item(menu_item, settings): 
            image = gtk.image_new_from_icon_name(settings["icon-name"], 16)
            image.set_pixel_size(16)
            image.show()
            menu_item.set_image(image)
            menu_item.set_label(settings["label"])

        #We unselect all in the active task view
        #Only if something is selected in the closed task list
        #And we change the status of the Done/dismiss button
        update_button(self.donebutton, settings_done)
        update_menu_item(self.mark_done_mi, settings_done)
        update_button(self.dismissbutton, settings_dismiss)
        update_menu_item(self.dismiss_mi, settings_dismiss)
        if selection.count_selected_rows() > 0:
            tid = self.get_selected_task(self.ctask_tv)
            task = self.req.get_task(tid)
            self.task_tv.get_selection().unselect_all()
#            self.note_tview.get_selection().unselect_all()
            if task.get_status() == "Dismiss":
                self.builder.get_object(
                    "ctcm_mark_as_not_done").set_sensitive(False)
                self.builder.get_object("ctcm_undismiss").set_sensitive(True)
                update_button(self.dismissbutton, settings_undismiss)
                update_menu_item(self.dismiss_mi, settings_undismiss)
            else:
                self.builder.get_object(
                    "ctcm_mark_as_not_done").set_sensitive(True)
                self.builder.get_object(
                    "ctcm_undismiss").set_sensitive(False)
                update_button(self.donebutton, settings_undone)
                update_menu_item(self.mark_done_mi, settings_undone)
        self.update_buttons_sensitivity()

    def on_task_cursor_changed(self, selection=None):
        """Called when selection changes in the active task view.

        Changes the way the selected task is displayed.
        """
        #We unselect all in the closed task view
        #Only if something is selected in the active task list
        self.donebutton.set_icon_name("gtg-task-done")
        self.dismissbutton.set_icon_name("gtg-task-dismiss")
        if selection.count_selected_rows() > 0:
            self.ctask_tv.get_selection().unselect_all()
#            self.note_tview.get_selection().unselect_all()
            self.donebutton.set_label(GnomeConfig.MARK_DONE)
            self.donebutton.set_tooltip_text(GnomeConfig.MARK_DONE_TOOLTIP)
            self.dismissbutton.set_label(GnomeConfig.MARK_DISMISS)
        self.update_buttons_sensitivity()

#    def on_note_cursor_changed(self, selection=None):
#        #We unselect all in the closed task view
#        #Only if something is selected in the active task list
#        if selection.count_selected_rows() > 0:
#            self.ctask_tv.get_selection().unselect_all()
#            self.task_tv.get_selection().unselect_all()
    
    def on_pluginmanager_activate(self, widget):
        if self.pm:
            self.pm.present()
        else:
            self.pm = PluginManager(self.window, self.plugins, self.pengine, self.p_apis)

    def on_close(self, widget=None):
        """Closing the window."""
        #Saving is now done in main.py
        self.on_delete(None, None)
        gtk.main_quit()

    def on_task_added(self, sender, tid):
        if self.logger:
            self.logger.debug("Add task with ID: %s" % tid)
        self.task_tree_model.add_task(tid)
        #no need to do more as task_modified will be called anyway
        
    def on_task_deleted(self, sender, tid):
        if self.logger:
            self.logger.debug("Delete task with ID: %s" % tid)
        self.task_tree_model.remove_task(tid)
        self.tags_tv.refresh()
        self._update_window_title()
        #if the modified task is active, we have to refresh everything
        #to avoid some odd stuffs when loading
        if self.refresh_lock.acquire(False):
            gobject.idle_add(self.general_refresh)
                        
    def on_task_modified(self, sender, tid):
        if self.logger:
            self.logger.debug("Modify task with ID: %s" % tid)
        self.task_tree_model.update_task(tid)
        if self.task_tree_model.remove_task(tid):
            self.task_tree_model.add_task(tid)
        self.tag_model.update_tags_for_task(tid)
        self.tags_tv.refresh()
        #We also refresh the opened windows for that tasks,
        #his children and his parents
        #It might be faster to refresh every opened editor
        tlist = [tid]
        task = self.req.get_task(tid)
        tlist += task.get_parents()
        tlist += task.get_subtask_tids()
        for uid in tlist:
            if self.opened_task.has_key(uid):
                self.opened_task[uid].refresh_editor(refreshtext=True)
        #if the modified task is active, we have to refresh everything
        #to avoid some odd stuffs when loading
        if task.get_status() == "Active" :
            if self.refresh_lock.acquire(False):
                gobject.idle_add(self.general_refresh)

    #using dummy parameters that are given by the signal
    def update_buttons_sensitivity(self,a=None,b=None,c=None):
        enable = self.selection.count_selected_rows() + \
           self.closed_selection.count_selected_rows() > 0
        self.edit_mi.set_sensitive(enable)
        self.new_subtask_mi.set_sensitive(enable)
        self.mark_done_mi.set_sensitive(enable)
        self.dismiss_mi.set_sensitive(enable)
        self.delete_mi.set_sensitive(enable)
        self.donebutton.set_sensitive(enable)
        self.dismissbutton.set_sensitive(enable)
        self.deletebutton.set_sensitive(enable)

    def general_refresh(self):
        if self.logger:
            self.logger.debug("Trigger refresh on taskbrowser.")
        self.tag_modelfilter.refilter()
        self.task_modelfilter.refilter()
#        self.tags_tv.refresh()
        self._update_window_title()
        self.refresh_lock.release()
        self.tag_list_refresh()

### PUBLIC METHODS ############################################################
#
    def get_selected_task(self, tv=None):
        """Returns the'uid' of the selected task, if any.
           If multiple tasks are selected, returns only the first and 
           takes care of selecting only that (unselecting the others)

        :param tv: The tree view to find the selected task in. Defaults to
            the task_tview.
        """
        if not tv:
            tview = self.task_tv
            selection = tview.get_selection()
            #If we don't have anything and no tview specified
            #Let's have a look in the closed task view
            if selection and selection.count_selected_rows() <= 0 and not tv:
                tview = self.ctask_tv
                selection = tview.get_selection()
            if selection.count_selected_rows() <= 0:
                return None
            else:
                model, paths = selection.get_selected_rows()
                if len(paths) >0 :
                    selection.unselect_all()
                    selection.select_path(paths[0])

        ids = self.get_selected_tasks(tv)
        if ids != None:
            return ids[0]
        else:
            return None

    def get_selected_tasks(self, tv=None):
        """Returns a list of 'uids' of the selected tasks, and the corresponding
           iters

        :param tv: The tree view to find the selected task in. Defaults to
            the task_tview.
        """
        if not tv:
            tview = self.task_tv
        else:
            tview = tv
        # Get the selection in the gtk.TreeView
        selection = tview.get_selection()
        #If we don't have anything and no tview specified
        #Let's have a look in the closed task view
        if selection and selection.count_selected_rows() <= 0 and not tv:
            tview = self.ctask_tv
            selection = tview.get_selection()
        #Then in the notes pane
#        if selection and selection.count_selected_rows() <= 0 and not tv:
#            tview = self.note_tview
#            selection = tview.get_selection()
        # Get the selection iter
        if selection.count_selected_rows() <= 0:
            ids = [None]
        else:
            model, paths = selection.get_selected_rows()
            iters = [model.get_iter(path) for path in paths]
            ts  = tview.get_model()
            ids = [ts.get_value(iter, tasktree.COL_TID) for iter in iters]
        return ids

    def get_selected_tags(self):
        t_selected = self.tags_tv.get_selection()
        model      = self.tags_tv.get_model()
        t_iter = None
        if t_selected:
            tmodel, t_iter = t_selected.get_selected()
        notag_only = False
        tag = []
        if t_iter:
            selected = model.get_value(t_iter, tagtree.COL_OBJ)
            special  = selected.get_attribute("special")
            if special == "all":
                tag = []
                selected = None
            #notag means we want to display only tasks without any tag
            if special == "notag":
                notag_only = True
            if not notag_only and selected:
                tag.append(selected)
        #If no selection, we display all
        return tag, notag_only

    def get_n_active_tasks(self):
        count = 0
        model = self.task_modelsort
        c = model.get_iter_first()
        while c:
            count = count + 1 + self._count_subtask(model, c)
            c     = model.iter_next(c)
        return count


### MAIN ######################################################################
#
    def main(self):

        # Here we will define the main TaskList interface
        gobject.threads_init()

        #note_selection = self.note_tview.get_selection()
        #note_selection.connect("changed", self.on_note_cursor_changed)

        # Restore state from config
        self.restore_state_from_conf()
        # Start minimized if the notification area plugin says so
        if hasattr(self, "start_minimized") and self.start_minimized == True:
            self.window.realize()
        else:
            self.window.show()
        gtk.main()
        return 0<|MERGE_RESOLUTION|>--- conflicted
+++ resolved
@@ -147,13 +147,10 @@
         
         #Shared clipboard
         self.clipboard = clipboard.TaskClipboard(self.req)
-<<<<<<< HEAD
         
         #Autocompletion for Tags
         self._init_tag_list()
         self._init_tag_completion()
-=======
->>>>>>> c8c3a51c
 
 ### INIT HELPER FUNCTIONS #####################################################
 #
