# -*- coding: utf-8 -*-
# pylint: disable-msg=W0201
# -----------------------------------------------------------------------------
# Getting Things Gnome! - a personal organizer for the GNOME desktop
# Copyright (c) 2008-2009 - Lionel Dricot & Bertrand Rousseau
#
# This program is free software: you can redistribute it and/or modify it under
# the terms of the GNU General Public License as published by the Free Software
# Foundation, either version 3 of the License, or (at your option) any later
# version.
#
# This program is distributed in the hope that it will be useful, but WITHOUT
# ANY WARRANTY; without even the implied warranty of MERCHANTABILITY or FITNESS
# FOR A PARTICULAR PURPOSE. See the GNU General Public License for more
# details.
#
# You should have received a copy of the GNU General Public License along with
# this program.  If not, see <http://www.gnu.org/licenses/>.
# -----------------------------------------------------------------------------


#=== IMPORT ===================================================================
#system imports
import pygtk
pygtk.require('2.0')
import gobject
import os
import gtk
import locale
import re
import datetime
import threading
import time

#our own imports
import GTG
from GTG import info
from GTG import _
from GTG.core.task                    import Task
from GTG.core.tagstore                import Tag
from GTG.taskeditor.editor            import TaskEditor
from GTG.taskbrowser                  import GnomeConfig
from GTG.taskbrowser                  import tasktree
from GTG.taskbrowser.tasktree         import TaskTreeModel,\
                                             ActiveTaskTreeView,\
                                             ClosedTaskTreeView
from GTG.taskbrowser                  import tagtree
from GTG.taskbrowser.tagtree          import TagTreeModel,\
                                             TagTreeView
from GTG.tools                        import openurl
from GTG.tools.dates                  import strtodate,\
                                             no_date,\
                                             FuzzyDate
from GTG.tools                        import clipboard
from GTG.core.plugins.manager         import PluginManager
from GTG.core.plugins.engine          import PluginEngine
from GTG.core.plugins.api             import PluginAPI

#=== OBJECTS ==================================================================

#=== MAIN CLASS ===============================================================

WINDOW_TITLE = "Getting Things GNOME!"

#Some default preferences that we should save in a file
WORKVIEW           = False
SIDEBAR            = False
CLOSED_PANE        = False
QUICKADD_PANE      = True
TOOLBAR            = True
BG_COLOR           = True
#EXPERIMENTAL_NOTES = False
TIME = 0

class Timer:
    def __init__(self,st):
        self.st = st
    def __enter__(self): self.start = time.time()
    def __exit__(self, *args): 
        print "%s : %s" %(self.st,time.time() - self.start)

class TaskBrowser:

    def __init__(self, requester, config, logger=None):

        self.logger=logger

        # Object prime variables
        self.priv   = {}
        self.req    = requester
        self.config = config.conf_dict
        self.task_config = config.task_conf_dict

        ### YOU CAN DEFINE YOUR INTERNAL MECHANICS VARIABLES BELOW
        # Task deletion
        self.tids_todelete = None # The tid that will be deleted
        # Editors
        self.opened_task  = {}   # This is the list of tasks that are already
                                 # opened in an editor of course it's empty
                                 # right now

        # Setup default values for view
        self._init_browser_config()

        # Setup GTG icon theme
        self._init_icon_theme()

        # Set up models
        self._init_models()

        # Load window tree
        self.builder = gtk.Builder() 
        self.builder.add_from_file(GnomeConfig.GLADE_FILE)

        # Define aliases for specific widgets
        self._init_widget_aliases()

        # Init non-glade widgets
        self._init_ui_widget()

        #Set the tooltip for the toolbar buttons
        self._init_toolbar_tooltips()

        # Initialize "About" dialog
        self._init_about_dialog()

        #Create our dictionary and connect it
        self._init_signal_connections()

        # Setting the default for the view
        # When there is no config, this should define the first configuration
        # of the UI
        self._init_view_defaults()

        # Define accelerator keys
        self._init_accelerators()
        
        # Initialize the plugin-engine
        self.p_apis = [] #the list of each plugin apis.
        self._init_plugin_engine()
        self.pm = None #the plugin manager window
        
        self.refresh_lock = threading.Lock()

        # NOTES
        #self._init_note_support()
        
        #Shared clipboard
        self.clipboard = clipboard.TaskClipboard(self.req)
        

        self.tag_active = False

        #Autocompletion for Tags
        self._init_tag_list()
        self._init_tag_completion()

### INIT HELPER FUNCTIONS #####################################################
#
    def _init_browser_config(self):
        self.priv["collapsed_tids"]           = []
        self.priv["collapsed_tags"]           = []
        self.priv["tasklist"]                 = {}
        self.priv["tasklist"]["sort_column"]  = None
        self.priv["tasklist"]["sort_order"]   = gtk.SORT_ASCENDING
        self.priv["ctasklist"]                = {}
        self.priv["ctasklist"]["sort_column"] = None
        self.priv["ctasklist"]["sort_order"]  = gtk.SORT_ASCENDING
        self.priv['selected_rows']            = None
        self.priv['workview']                 = False
        #self.priv['noteview']                = False
        self.priv['filter_cbs']               = []
        self.priv['quick_add_cbs']            = []

    def _init_icon_theme(self):
        icon_dirs = [GTG.DATA_DIR, os.path.join(GTG.DATA_DIR, "icons")]
        for i in icon_dirs:
            gtk.icon_theme_get_default().prepend_search_path(i)
            gtk.window_set_default_icon_name("gtg")

    def _init_models(self):

        # Base models
        self.task_tree_model = TaskTreeModel(requester=self.req)
        
        # Active Tasks
        self.task_modelfilter = self.task_tree_model.filter_new()
        self.task_modelfilter.set_visible_func(self.active_task_visible_func)
        self.task_modelsort = gtk.TreeModelSort(self.task_modelfilter)
        self.task_modelsort.set_sort_func(\
            tasktree.COL_DDATE, self.dleft_sort_func)
        self.task_modelsort.set_sort_func(\
            tasktree.COL_DLEFT, self.dleft_sort_func)
        
        # Closed Tasks: dismissed and done
        self.ctask_modelfilter = self.task_tree_model.filter_new()
        self.ctask_modelfilter.set_visible_func(self.closed_task_visible_func)
        self.ctask_modelsort = gtk.TreeModelSort(self.ctask_modelfilter)
        
        # Tags
        self.tag_model = TagTreeModel(requester=self.req)
        self.tag_modelfilter = self.tag_model.filter_new()
        self.tag_modelfilter.set_visible_func(self.tag_visible_func)
        self.tag_modelsort = gtk.TreeModelSort(self.tag_modelfilter)
        self.tag_modelsort.set_sort_func(\
            tagtree.COL_ID, self.tag_sort_func)

        # Build the "all tags tag"
        self.alltag_tag = Tag("gtg-tags-all")
        self.alltag_tag.set_attribute("special","all")
        self.alltag_tag.set_attribute("label","<span weight='bold'>%s</span>"\
                                             % _("All tasks"))
        self.alltag_tag.set_attribute("icon","gtg-tags-all")
        self.alltag_tag.set_attribute("order",0)
        # Build the "without tag tag"
        self.notag_tag = Tag("gtg-tags-none")
        self.notag_tag.set_attribute("special","notag")
        self.notag_tag.set_attribute("label","<span weight='bold'>%s</span>"\
                                             % _("Tasks with no tags"))
        self.notag_tag.set_attribute("icon","gtg-tags-none")
        self.notag_tag.set_attribute("order",1)
        # Build the separator
        self.sep_tag = Tag("gtg-tags-sep")
        self.sep_tag.set_attribute("special","sep")
        self.sep_tag.set_attribute("order",2)
        # Add them to the model
        self.tag_model.add_tag(self.alltag_tag.get_name(), self.alltag_tag)
        self.tag_model.add_tag(self.notag_tag.get_name(), self.notag_tag)
        self.tag_model.add_tag(self.sep_tag.get_name(), self.sep_tag)

    def _init_widget_aliases(self):
        self.window             = self.builder.get_object("MainWindow")
        self.tagpopup           = self.builder.get_object("TagContextMenu")
        self.nonworkviewtag_checkbox     = self.builder.get_object("nonworkviewtag")
        self.taskpopup          = self.builder.get_object("TaskContextMenu")
        self.defertopopup       = self.builder.get_object("DeferToContextMenu")
        self.ctaskpopup = \
            self.builder.get_object("ClosedTaskContextMenu")
        self.editbutton         = self.builder.get_object("edit_b")
        self.donebutton         = self.builder.get_object("mark_as_done_b")
        self.deletebutton       = self.builder.get_object("delete_b")
        self.newtask            = self.builder.get_object("new_task_b")
        self.newsubtask         = self.builder.get_object("new_subtask_b")
        self.dismissbutton      = self.builder.get_object("dismiss")
        self.about              = self.builder.get_object("aboutdialog1")
        self.edit_mi            = self.builder.get_object("edit_mi")
        self.main_pane          = self.builder.get_object("main_pane")
        self.menu_view_workview = self.builder.get_object("view_workview")
        self.toggle_workview    = self.builder.get_object("workview_toggle")
        self.quickadd_entry     = self.builder.get_object("quickadd_field")
        self.closed_pane        = self.builder.get_object("closed_pane")
        self.toolbar            = self.builder.get_object("task_tb")
        self.quickadd_pane      = self.builder.get_object("quickadd_pane")
        self.sidebar            = self.builder.get_object("sidebar")
        self.sidebar_container  = self.builder.get_object("sidebar-scroll")
        # Tree views
        #self.tags_tv             = self.builder.get_object("tag_tview")
        # NOTES
        #self.new_note_button    = self.builder.get_object("new_note_button")
        #self.note_toggle        = self.builder.get_object("note_toggle")

    def _init_ui_widget(self):
        # The Active tasks treeview
        self.task_tv = ActiveTaskTreeView()
        self.task_tv.set_model(self.task_modelsort)
        self.main_pane.add(self.task_tv)

        # The done/dismissed taks treeview
        self.ctask_tv = ClosedTaskTreeView()
        self.ctask_tv.set_model(self.ctask_modelsort)
        self.closed_pane.add(self.ctask_tv)

        # The tags treeview
        self.tags_tv = TagTreeView()
        self.tags_tv.set_model(self.tag_modelsort)
        self.sidebar_container.add(self.tags_tv)

    def _init_toolbar_tooltips(self):
        self.donebutton.set_tooltip_text(GnomeConfig.MARK_DONE_TOOLTIP)
        self.editbutton.set_tooltip_text(GnomeConfig.EDIT_TOOLTIP)
        self.dismissbutton.set_tooltip_text(GnomeConfig.MARK_DISMISS_TOOLTIP)
        self.newtask.set_tooltip_text(GnomeConfig.NEW_TASK_TOOLTIP)
        self.newsubtask.set_tooltip_text(GnomeConfig.NEW_SUBTASK_TOOLTIP)
        self.toggle_workview.set_tooltip_text(\
            GnomeConfig.WORKVIEW_TOGGLE_TOOLTIP)

    def _init_about_dialog(self):
        gtk.about_dialog_set_url_hook(lambda dialog, url: openurl.openurl(url))
        self.about.set_website(info.URL)
        self.about.set_website_label(info.URL)
        self.about.set_version(info.VERSION)
        self.about.set_authors(info.AUTHORS)
        self.about.set_artists(info.ARTISTS)
        self.about.set_translator_credits(info.TRANSLATORS)

    def _init_signal_connections(self):

        SIGNAL_CONNECTIONS_DIC = {
#            "on_force_refresh":
#                self.on_force_refresh,
            "on_add_task":
                self.on_add_task,
            "on_add_note":
                (self.on_add_task, 'Note'),
            "on_edit_active_task":
                self.on_edit_active_task,
            "on_edit_done_task":
                self.on_edit_done_task,
#            "on_edit_note":
#                self.on_edit_note,
            "on_delete_task":
                self.on_delete_task,
            "on_add_new_tag":
                self.on_add_new_tag,
            "on_mark_as_done":
                self.on_mark_as_done,
            "on_mark_as_started":
                self.on_mark_as_started,
            "on_schedule_for_tomorrow":
                self.on_schedule_for_tomorrow,
            "on_schedule_for_next_week":
                self.on_schedule_for_next_week,
            "on_schedule_for_next_month":
                self.on_schedule_for_next_month,
            "on_schedule_for_next_year":
                self.on_schedule_for_next_year,
            "on_dismiss_task":
                self.on_dismiss_task,
            "on_delete":
                self.on_delete,
            "on_move":
                self.on_move,
            "on_size_allocate":
                self.on_size_allocate,
            "gtk_main_quit":
                self.on_close,
            "on_delete_confirm":
                self.on_delete_confirm,
            "on_delete_cancel":
                lambda x: x.hide,
            "on_addtag_confirm":
                self.on_addtag_confirm,
            "on_addtag_cancel":
                lambda x: x.hide,
            "on_tag_entry_key_press_event":
                self.on_tag_entry_key_press_event,
            "on_add_subtask":
                self.on_add_subtask,
            "on_colorchooser_activate":
                self.on_colorchooser_activate,
            "on_resetcolor_activate":
                self.on_resetcolor_activate,
            "on_tagcontext_deactivate":
                self.on_tagcontext_deactivate,
            "on_workview_toggled":
                self.on_workview_toggled,
            "on_note_toggled":
                self.on_note_toggled,
            "on_view_workview_toggled":
                self.on_workview_toggled,
            "on_view_closed_toggled":
                self.on_closed_toggled,
            "on_view_sidebar_toggled":
                self.on_sidebar_toggled,
            "on_bg_color_toggled":
                self.on_bg_color_toggled,
            "on_quickadd_field_activate":
                self.on_quickadd_activate,
            "on_quickadd_button_activate":
                self.on_quickadd_activate,
            "on_view_quickadd_toggled":
                self.on_toggle_quickadd,
            "on_view_toolbar_toggled":
                self.on_toolbar_toggled,
            "on_about_clicked":
                self.on_about_clicked,
            "on_about_delete":
                self.on_about_close,
            "on_about_close":
                self.on_about_close,
            "on_nonworkviewtag_toggled":
                self.on_nonworkviewtag_toggled,
            "on_pluginmanager_activate": 
                self.on_pluginmanager_activate
        }

        self.builder.connect_signals(SIGNAL_CONNECTIONS_DIC)

        if (self.window):
            self.window.connect("destroy", gtk.main_quit)

        # Active tasks TreeView
        self.task_tv.connect('row-activated',\
            self.on_edit_active_task)
        self.task_tv.connect('button-press-event',\
            self.on_task_treeview_button_press_event)
        self.task_tv.connect('key-press-event',\
            self.on_task_treeview_key_press_event)
        self.task_tv.connect('row-expanded',\
            self.on_task_treeview_row_expanded)
        self.task_tv.connect('row-collapsed',\
            self.on_task_treeview_row_collapsed)
        
        # Closed tasks TreeView
        self.ctask_tv.connect('row-activated',\
            self.on_edit_done_task)
        self.ctask_tv.connect('button-press-event',\
            self.on_closed_task_treeview_button_press_event)
        self.ctask_tv.connect('key-press-event',\
            self.on_closed_task_treeview_key_press_event)

        # Tags TreeView
        self.tags_tv.connect('cursor-changed',\
            self.on_select_tag)
        self.tags_tv.connect('row-activated',\
            self.on_select_tag)
        self.tags_tv.connect('button-press-event',\
            self.on_tag_treeview_button_press_event)
        self.tags_tv.connect('row-expanded',\
            self.on_tag_treeview_row_expanded)
        self.tags_tv.connect('row-collapsed',\
            self.on_tag_treeview_row_collapsed)

        # Connect requester signals to TreeModels
        self.req.connect("task-added", self.on_task_added) 
        self.req.connect("task-deleted", self.on_task_deleted)
        self.req.connect("task-modified", self.on_task_modified)
        
        # Connect signals from models
        self.task_modelsort.connect("row-has-child-toggled",\
                                    self.on_task_child_toggled)
        self.tag_modelsort.connect("row-has-child-toggled",\
                                    self.on_tag_child_toggled)
        # Selection changes
        self.selection = self.task_tv.get_selection()
        self.closed_selection = self.ctask_tv.get_selection()
        self.selection.connect("changed", self.on_task_cursor_changed)
        self.closed_selection.connect("changed", self.on_taskdone_cursor_changed)
        self.req.connect("task-deleted", self.update_buttons_sensitivity)

    def _init_view_defaults(self):
        self.menu_view_workview.set_active(WORKVIEW)
        self.builder.get_object("view_sidebar").set_active(SIDEBAR)
        self.builder.get_object("view_closed").set_active(CLOSED_PANE)
        self.builder.get_object("view_quickadd").set_active(QUICKADD_PANE)
        self.builder.get_object("view_toolbar").set_active(TOOLBAR)
        self.priv["bg_color_enable"] = BG_COLOR
        # Set sorting order
        self.task_modelsort.set_sort_column_id(\
            tasktree.COL_DLEFT, gtk.SORT_ASCENDING)
        self.ctask_modelsort.set_sort_column_id(\
            tasktree.COL_CDATE, gtk.SORT_DESCENDING)
        self.tag_modelsort.set_sort_column_id(\
            tagtree.COL_ID, gtk.SORT_ASCENDING)

    def _init_accelerators(self):
        agr = gtk.AccelGroup()
        self.builder.get_object("MainWindow").add_accel_group(agr)

        view_sidebar = self.builder.get_object("view_sidebar")
        key, mod     = gtk.accelerator_parse("F9")
        view_sidebar.add_accelerator("activate", agr, key, mod,\
            gtk.ACCEL_VISIBLE)

        file_quit = self.builder.get_object("file_quit")
        key, mod  = gtk.accelerator_parse("<Control>q")
        file_quit.add_accelerator("activate", agr, key, mod, gtk.ACCEL_VISIBLE)

        edit_undo = self.builder.get_object("edit_undo")
        key, mod  = gtk.accelerator_parse("<Control>z")
        edit_undo.add_accelerator("activate", agr, key, mod, gtk.ACCEL_VISIBLE)

        edit_redo = self.builder.get_object("edit_redo")
        key, mod  = gtk.accelerator_parse("<Control>y")
        edit_redo.add_accelerator("activate", agr, key, mod, gtk.ACCEL_VISIBLE)

        new_task_mi = self.builder.get_object("new_task_mi")
        key, mod    = gtk.accelerator_parse("<Control>n")
        new_task_mi.add_accelerator("activate", agr, key, mod,\
            gtk.ACCEL_VISIBLE)

        self.new_subtask_mi = self.builder.get_object("new_subtask_mi")
        key, mod       = gtk.accelerator_parse("<Control><Shift>n")
        self.new_subtask_mi.add_accelerator("activate", agr, key, mod,\
            gtk.ACCEL_VISIBLE)

        edit_button = self.builder.get_object("edit_b")
        key, mod    = gtk.accelerator_parse("<Control>e")
        edit_button.add_accelerator("clicked", agr, key, mod,\
            gtk.ACCEL_VISIBLE)

        quickadd_field = self.builder.get_object('quickadd_field')
        key, mod = gtk.accelerator_parse('<Control>l')
        quickadd_field.add_accelerator(
            'grab-focus', agr, key, mod, gtk.ACCEL_VISIBLE)

        self.mark_done_mi = self.builder.get_object('mark_done_mi')
        key, mod = gtk.accelerator_parse('<Control>d')
        self.mark_done_mi.add_accelerator(
            'activate', agr, key, mod, gtk.ACCEL_VISIBLE)

        self.dismiss_mi = self.builder.get_object('task_dismiss')
        key, mod = gtk.accelerator_parse('<Control>i')
        self.dismiss_mi.add_accelerator(
            'activate', agr, key, mod, gtk.ACCEL_VISIBLE)

        self.delete_mi = self.builder.get_object('delete_mi')
        key, mod = gtk.accelerator_parse('Cancel')
        self.delete_mi.add_accelerator(
            'activate', agr, key, mod, gtk.ACCEL_VISIBLE)
        
        addtag_button = self.builder.get_object('tcm_addtag')
        key, mod = gtk.accelerator_parse('<Control>t')
        addtag_button.add_accelerator('activate', agr, key, mod, \
            gtk.ACCEL_VISIBLE)
        
    def _init_plugin_engine(self):
        # plugins - Init
        self.pengine = PluginEngine(GTG.PLUGIN_DIR)
        # loads the plugins in the plugin dir
        self.plugins = self.pengine.LoadPlugins()
        
        # initializes the plugin api class
        self.plugin_api = PluginAPI(window         = self.window,
                                    config         = self.config,
                                    data_dir       = GTG.DATA_DIR,
                                    builder        = self.builder,
                                    requester      = self.req,
                                    taskview       = self.task_tv,
                                    task_modelsort = self.task_modelsort,
                                    filter_cbs     = self.priv['filter_cbs'],
                                    tagpopup       = self.tagpopup,
                                    tagview        = self.tags_tv,
                                    task           = None,
                                    texteditor     = None,
                                    quick_add_cbs  = self.priv['quick_add_cbs'],
                                    browser        = self,
                                    logger         = self.logger)
        self.p_apis.append(self.plugin_api)
        
        if self.plugins:
            # checks the conf for user settings
            if "plugins" in self.config:
                if "enabled" in self.config["plugins"]:
                    plugins_enabled = self.config["plugins"]["enabled"]
                    for p in self.plugins:
                        if p['name'] in plugins_enabled:
                            p['state'] = True
                        
                if "disabled" in self.config["plugins"]:
                    plugins_disabled = self.config["plugins"]["disabled"]
                    for p in self.plugins:    
                        if p['name'] in plugins_disabled:
                            p['state'] = False
            
            # initializes and activates each plugin (that is enabled)
            self.pengine.activatePlugins(self.plugins, self.p_apis)
            
    def _init_tag_list(self):
        self.tag_list_model = gtk.ListStore(gobject.TYPE_STRING)
        self.tag_list = self.req.get_all_tags()
        for i in self.tag_list:
            self.tag_list_model.append([i.get_name()[1:]])
               
    def _init_tag_completion(self):
        #Initialize tag completion.
        self.tag_completion = gtk.EntryCompletion()
        self.tag_completion.set_model(self.tag_list_model)
        self.tag_completion.set_text_column(0)
        self.tag_completion.set_match_func(self.tag_match_func, 0)
        self.tag_completion.set_inline_completion(True)
        self.tag_completion.set_inline_selection(True)
        self.tag_completion.set_popup_single_match(False)

#    def _init_note_support(self):
#        self.notes  = EXPERIMENTAL_NOTES
#        # Hide notes if disabled
#        if not self.notes:
#            self.note_toggle.hide()
#            self.new_note_button.hide()
#        #Set the tooltip for the toolbar button
#        self.new_note_button.set_tooltip_text("Create a new note")
#        self.note_tview = self.builder.get_object("note_tview")
#        self.note_tview = gtk.TreeView()
#        self.note_tview.connect("row-activated", self.on_edit_note)
#        self.note_tview.show()
#        self.note_ts    = gtk.TreeStore(gobject.TYPE_PYOBJECT, str, str)

### HELPER FUNCTIONS ##########################################################
#
    def restore_state_from_conf(self):

        # Extract state from configuration dictionary
        if not "browser" in self.config:
            return

        if ("width" in self.config["browser"] and
            "height" in self.config["browser"]):
            width = int(self.config["browser"]["width"])
            height = int(self.config["browser"]["height"])
            self.window.resize(width, height)

        if ("x_pos" in self.config["browser"] and
            "y_pos" in self.config["browser"]):

            xpos = int(self.config["browser"]["x_pos"])
            ypos = int(self.config["browser"]["y_pos"])
            self.window.move(xpos, ypos)

        if "tag_pane" in self.config["browser"]:
            tag_pane = eval(self.config["browser"]["tag_pane"])
            if not tag_pane:
                self.builder.get_object("view_sidebar").set_active(False)
                self.sidebar.hide()
            else:
                self.builder.get_object("view_sidebar").set_active(True)
                self.sidebar.show()

        if "tag_pane_width" in self.config["browser"]:
            tag_pane_width = int(self.config["browser"]["tag_pane_width"])
            self.builder.get_object("hpaned1").set_position(tag_pane_width)

        if "closed_task_pane" in self.config["browser"]:
            closed_task_pane = eval(
                self.config["browser"]["closed_task_pane"])
            if not closed_task_pane:
                self.closed_pane.hide()
                self.builder.get_object("view_closed").set_active(False)
            else:
                self.closed_pane.show()
                self.builder.get_object("view_closed").set_active(True)

        if "ctask_pane_height" in self.config["browser"]:
            ctask_pane_height = eval(
                self.config["browser"]["ctask_pane_height"])
            self.builder.get_object("vpaned1").set_position(ctask_pane_height)

        if "toolbar" in self.config["browser"]:
            toolbar = eval(self.config["browser"]["toolbar"])
            if not toolbar:
                self.toolbar.hide()
                self.builder.get_object("view_toolbar").set_active(False)

        if "quick_add" in self.config["browser"]:
            quickadd_pane = eval(self.config["browser"]["quick_add"])
            if not quickadd_pane:
                self.quickadd_pane.hide()
                self.builder.get_object("view_quickadd").set_active(False)

        if "bg_color_enable" in self.config["browser"]:
            bgcol_enable = eval(self.config["browser"]["bg_color_enable"])
            self.priv["bg_color_enable"] = bgcol_enable
            self.builder.get_object("bgcol_enable").set_active(bgcol_enable)

        if "collapsed_tasks" in self.config["browser"]:
            self.priv["collapsed_tids"] = self.config[
                "browser"]["collapsed_tasks"]
                
        if "collapsed_tags" in self.config["browser"]:
            self.priv["collapsed_tags"] = self.config[
                "browser"]["collapsed_tags"]

        if "tasklist_sort" in self.config["browser"]:
            col_id, order = self.config["browser"]["tasklist_sort"]
            self.priv["sort_column"] = col_id
            try:
                col_id, order = int(col_id), int(order)
                self.priv["tasklist"]["sort_column"] = col_id
                if order == 0:
                    self.priv["tasklist"]["sort_order"] = gtk.SORT_ASCENDING
                if order == 1:
                    self.priv["tasklist"]["sort_order"] = gtk.SORT_DESCENDING
                self.task_modelsort.set_sort_column_id(\
                    col_id,\
                    self.priv["tasklist"]["sort_order"])
            except:
                print "Invalid configuration for sorting columns"

        if "view" in self.config["browser"]:
            view = self.config["browser"]["view"]
            if view == "workview":
                self.do_toggle_workview()
                
        if not (hasattr(self, "start_minimized") and \
                        self.start_minimized == True) and \
                        "opened_tasks" in self.config["browser"]:
            odic = self.config["browser"]["opened_tasks"]
            for t in odic:
                ted = self.open_task(t)
                #restoring position doesn't work, I don't know why
                #ted.move(odic[t][0],odic[t][1])

#        if "experimental_notes" in self.config["browser"]:
#            self.notes = eval(self.config["browser"]["experimental_notes"])
#            if self.notes:
#                self.note_toggle.show()
#                self.new_note_button.show()
#            else:
#                self.note_toggle.hide()
#                self.new_note_button.hide()

    def count_tasks_rec(self, my_task, active_tasks):
        count = 0
        for t in my_task.get_subtasks():
            if t.get_id() in active_tasks:
                if len(t.get_subtasks()) != 0:
                    count = count + 1 + self.count_tasks_rec(t, active_tasks)
                else:
                    count = count + 1
        return count

    def _count_subtask(self, model, iter):
        count = 0
        c = model.iter_children(iter)
        while c:
            count = count + 1 + self._count_subtask(model, c)
            c = model.iter_next(c)
        return count

    def do_toggle_workview(self):
        #We have to be careful here to avoid a loop of signals
        #menu_state   = self.menu_view_workview.get_active()
        #button_state = self.toggle_workview.get_active()
        #We cannot have note and workview at the same time
#        if not self.priv['workview'] and self.note_toggle.get_active():
#            self.note_toggle.set_active(False)
        #We do something only if both widget are in different state
        tobeset = not self.priv['workview']
        self.menu_view_workview.set_active(tobeset)
        self.toggle_workview.set_active(tobeset)
        self.priv['workview'] = tobeset
        self.tag_model.set_workview(self.priv['workview'])
        self.task_modelfilter.refilter()
        self.tag_modelfilter.refilter()
        self._update_window_title()

    def _update_window_title(self):
        count = self.get_n_active_tasks()
        #Set the title of the window:
        parenthesis = ""
        if count == 0:
            parenthesis = _("no active tasks")
        elif count == 1:
            parenthesis = _("1 active task")
        else:
            parenthesis = _("%s active tasks") % count
        self.window.set_title("%s - "%parenthesis + WINDOW_TITLE)

    def get_canonical_date(self, arg):
        """
        Transform "arg" in a valid yyyy-mm-dd date or return None.
        "arg" can be a yyyy-mm-dd, yyyymmdd, mmdd, today, next week,
        next month, next year, or a weekday name.
        """
        day_names_en = ["monday", "tuesday", "wednesday", "thursday",
                        "friday", "saturday", "sunday"]
        day_names = [_("monday"), _("tuesday"), _("wednesday"),
                     _("thursday"), _("friday"), _("saturday"),
                     _("sunday")]
        if re.match(r'\d{4}-\d{2}-\d{2}', arg):
            date = arg
        elif arg.isdigit():
            if len(arg) == 8:
                date = "%s-%s-%s" % (arg[:4], arg[4:6], arg[6:])
            elif len(arg) == 4:
                year = datetime.date.today().year
                date = "%i-%s-%s" % (year, arg[:2], arg[2:])
        elif arg.lower() == "today" or arg.lower() == _("today"):
            t = datetime.date.today()
            date = "%i-%i-%i" % (t.year, t.month, t.day)
        elif arg.lower() == "tomorrow" or\
          arg.lower() == _("tomorrow"):
            t = datetime.date.today() + datetime.timedelta(days=1)
            date = "%i-%i-%i" % (t.year, t.month, t.day)
        elif arg.lower() == "next week" or\
          arg.lower() == _("next week"):
            t = datetime.date.today() + datetime.timedelta(days=7)
            date = "%i-%i-%i" % (t.year, t.month, t.day)
        elif arg.lower() == "next month" or\
          arg.lower() == _("next month"):
            t = datetime.date.today() + datetime.timedelta(days=30)
            date = "%i-%i-%i" % (t.year, t.month, t.day)
        elif arg.lower() == "next year" or\
          arg.lower() == _("next year"):
            t = datetime.date.today() + datetime.timedelta(days=365)
            date = "%i-%i-%i" % (t.year, t.month, t.day)
        elif arg.lower() in day_names_en or arg.lower() in day_names:
            today = datetime.date.today()
            today_day = today.weekday()
            if arg.lower() in day_names_en:
                arg_day = day_names_en.index(arg.lower())
            else:
                arg_day = day_names.index(arg.lower())
            if arg_day > today_day:
                delta = datetime.timedelta(days = arg_day-today_day)
            else:
                delta = datetime.timedelta(days = arg_day-today_day+7)
            next_date = today + delta
            year = next_date.year
            month = next_date.month
            day = next_date.day
            date = "%i-%i-%i" % (year, month, day)
        elif arg in ('now', 'soon', 'later'):
            date = arg
        else:
            return no_date
        return strtodate(date)

    def open_task(self, uid,thisisnew=False):
        """Open the task identified by 'uid'.

        If a Task editor is already opened for a given task, we present it.
        Else, we create a new one.
        """
        t = self.req.get_task(uid)
        tv = None
        if uid in self.opened_task:
            tv = self.opened_task[uid]
            tv.present()
        elif t:
            tv = TaskEditor(
                self.req, t, self.plugins, \
                self.on_delete_task, self.close_task, self.open_task, \
                self.get_tasktitle,taskconfig=self.task_config, \
                plugin_apis=self.p_apis,thisisnew=thisisnew,\
                clipboard = self.clipboard)
            #registering as opened
            self.opened_task[uid] = tv
        return tv

    def get_tasktitle(self, tid):
        task = self.req.get_task(tid)
        return task.get_title()

    def close_task(self, tid):
        # When an editor is closed, it should deregister itself.
        if tid in self.opened_task:
            del self.opened_task[tid]

    def is_task_visible(self, task):
        """Returns True if the task meets the criterion to be displayed
        @param  task: the task to assess
        """
        
        # Checks to see if we're working with a tag through a right click
        # menu item. If we are, we'll treat the tag that was selected
        # previous to the right click as the currently selected tag,
        # even if the cursor is somewhere else.
        if self.tag_active:
            tag_list, notag_only = self.previous_tag
        else:
            tag_list, notag_only = self.get_selected_tags()

        if len(tag_list)==1: #include child tags
            tag_list = tag_list[0].all_children()

        if not task.has_tags(tag_list=tag_list, notag_only=notag_only):
            return False
        
        #if workview is enabled
        if self.priv['workview']:
            res = True
            
            # filter tasks view callbacks
            for cb in self.priv['filter_cbs']:
                res = cb(task.get_id())
                if res == False:
                    return False
            
            #we verify that the task is started
            if not task.is_started() :
                return False
                    
            #we verify that there is no non-workview tag for this task
            for t in task.get_tags():
                if t.get_attribute("nonworkview") and t not in tag_list:
                    res = res and (not eval(t.get_attribute("nonworkview")))
            return res and task.is_workable()
        else:
            return True

    def is_lineage_visible(self, task):
        """Returns True if at least one set of tasks that compose a lineage of
        the given task can be found where all the tasks meets the criterion
        to be displayed. (i.e.: there exists a chain of tasks from root to task
        that can all be displayed)
        @param task: the task whose lineage will be assessed
        """
        res = False
        parents = task.get_parents()
        for par_tid in parents:
            par_task = self.req.get_task(par_tid)
            if par_task.has_parents():
                res = res or (self.is_task_visible(par_task) and self.is_lineage_visible(par_task))
            else:
                res = res or self.is_task_visible(par_task)
        return res

    def active_task_visible_func(self, model, iter, user_data=None):
        """Return True if the row must be displayed in the treeview.
        @param model: the model of the filtered treeview
        @param iter: the iter whose visiblity must be evaluated
        @param user_data:
        """
        task = model.get_value(iter, tasktree.COL_OBJ)
        if not task or task.get_status() != Task.STA_ACTIVE:
            return False
        if not model.iter_parent(iter):
            return self.is_task_visible(task) and not self.is_lineage_visible(task)
        return self.is_task_visible(task)
               
    def closed_task_visible_func(self, model, iter, user_data=None):
        """Return True if the row must be displayed in the treeview.
        @param model: the model of the filtered treeview
        @param iter: the iter whose visiblity must be evaluated
        @param user_data:
        """
        tag_list, notag_only = self.get_selected_tags()
        task = model.get_value(iter, tasktree.COL_OBJ)
        if len(tag_list)==1: #include child tags
            tag_list = tag_list[0].all_children()
        if not task.has_tags(tag_list=tag_list, notag_only=notag_only):
            return False
        return task.get_status() != Task.STA_ACTIVE and\
            not model.iter_parent(iter)
                  

    def tag_visible_func(self, model, iter, user_data=None):
        """Return True if the row must be displayed in the treeview.
        @param model: the model of the filtered treeview
        @param iter: the iter whose visiblity must be evaluated
        @param user_data:
        """
        tag = model.get_value(iter, tagtree.COL_OBJ)
        
        # show the tag if any children are shown
        child = model.iter_children(iter)
        while child:
            if self.tag_visible_func(model, child):
                return True
            child=model.iter_next(child)
        
        if not tag.get_attribute("special"):
            #Those two lines hide tags without tasks in the workview
            count = model.get_value(iter, tagtree.COL_COUNT)
            return count != '0'
            #the following display tags in the workview, even with 0 tasks
           # return tag.is_actively_used()
        else:
            return True

    def dleft_sort_func(self, model, iter1, iter2, user_data=None):
        order = self.task_tv.get_model().get_sort_column_id()[1]
        task1 = model.get_value(iter1, tasktree.COL_OBJ)
        task2 = model.get_value(iter2, tasktree.COL_OBJ)
        t1_dleft = task1.get_due_date()
        t2_dleft = task2.get_due_date()
        
        sort = 0
        
        def reverse_if_descending(s):
            """Make a cmp() result relative to the top instead of following 
               user-specified sort direction"""
            if order == gtk.SORT_ASCENDING:
                return s
            else:
                return -1 * s
        
        sort = cmp(t2_dleft, t1_dleft)
        
        if sort == 0:
            # Put fuzzy dates below real dates
            if isinstance(t1_dleft, FuzzyDate) and not isinstance(t2_dleft, FuzzyDate):
                sort = reverse_if_descending(1)
            elif isinstance(t2_dleft, FuzzyDate) and not isinstance(t1_dleft, FuzzyDate):
                sort = reverse_if_descending(-1)
        
        if sort == 0: # Group tasks with the same tag together for visual cleanness 
            t1_tags = task1.get_tags_name()
            t1_tags.sort()
            t2_tags = task2.get_tags_name()
            t2_tags.sort()
            sort = reverse_if_descending(cmp(t1_tags, t2_tags))
            
        if sort == 0:  # Break ties by sorting by title
            t1_title = task1.get_title()
            t2_title = task2.get_title()
            t1_title = locale.strxfrm(t1_title)
            t2_title = locale.strxfrm(t2_title)
            sort = reverse_if_descending(cmp(t1_title, t2_title))
                
        return sort

    def tag_sort_func(self, model, iter1, iter2, user_data=None):
        order = self.tags_tv.get_model().get_sort_column_id()[1]
        t1 = model.get_value(iter1, tagtree.COL_OBJ)
        t2 = model.get_value(iter2, tagtree.COL_OBJ)
        t1_sp = t1.get_attribute("special")
        t2_sp = t2.get_attribute("special")
        t1_name = locale.strxfrm(t1.get_name())
        t2_name = locale.strxfrm(t2.get_name())
        if not t1_sp and not t2_sp:
            return cmp(t1_name, t2_name)
        elif not t1_sp and t2_sp:
            if order == gtk.SORT_ASCENDING:
                return 1
            else:
                return -1
        elif t1_sp and not t2_sp:
            if order == gtk.SORT_ASCENDING:
                return -1
            else:
                return 1
        else:
            t1_order = t1.get_attribute("order")
            t2_order = t2.get_attribute("order")
            if order == gtk.SORT_ASCENDING:
                return cmp(t1_order, t2_order)
            else:
                return cmp(t2_order, t1_order)
                
    def tag_match_func(self, completion, key, iter, column):
        model = completion.get_model()
        text = model.get_value(iter, column)
        if text:
            # key is lowercase regardless of input, so text should be
            # lowercase as well, otherwise we leave out all tags beginning
            # with an uppercase letter.
            text = text.lower()
            # Exclude the special tags.
            if text == "tg-tags-all" or text == "tg-tags-sep" or \
               text =="tg-tags-none":
                return False
            # Are we typing the first letters of a tag?
            elif text.startswith(key):
                return True
            else:
                return False          
            
    def tag_list_refresh(self):
        taglist = self.req.get_all_tags()
        if not taglist == self.tag_list:
            for i in taglist:
                if i not in self.tag_list:
                    self.tag_list_model.append([i.get_name()[1:]])
            self.tag_list = taglist

### SIGNAL CALLBACKS ##########################################################
# Typically, reaction to user input & interactions with the GUI
#
    def register_filter_callback(self, cb):
        if cb not in self.priv['filter_cbs']:
            self.priv['filter_cbs'].append(cb)
        
    def unregister_filter_callback(self, cb):
        if cb in self.priv['filter_cbs']:
            self.priv['filter_cbs'].remove(cb)
        
    def on_move(self, widget, data):
        xpos, ypos = self.window.get_position()
        self.priv["window_xpos"] = xpos
        self.priv["window_ypos"] = ypos

    def on_size_allocate(self, widget, data):
        width, height = self.window.get_size()
        self.priv["window_width"]  = width
        self.priv["window_height"] = height

    def on_delete(self, widget, user_data):
        # Cleanup collapsed row list
        for tid in self.priv["collapsed_tids"]:
            if not self.req.has_task(tid):
                self.priv["collapsed_tids"].remove(tid)

        # Get configuration values
        tag_sidebar        = self.sidebar.get_property("visible")
        tag_sidebar_width  = self.builder.get_object("hpaned1").get_position()
        closed_pane        = self.closed_pane.get_property("visible")
        quickadd_pane      = self.quickadd_pane.get_property("visible")
        toolbar            = self.toolbar.get_property("visible")
        #task_tv_sort_id    = self.task_ts.get_sort_column_id()
        sort_column, sort_order = self.task_modelsort.get_sort_column_id()
        closed_pane_height = self.builder.get_object("vpaned1").get_position()

        if self.priv['workview']:
            view = "workview"
        else:
            view = "default"
            
        # plugins are deactivated
        if self.plugins:
            self.pengine.deactivatePlugins(self.plugins, self.p_apis)
            
        #save opened tasks and their positions.
        open_task = []
        for otid in self.opened_task.keys():     
            open_task.append(otid)
            self.opened_task[otid].close()

        # Populate configuration dictionary
        self.config["browser"] = {
            'width':
                self.priv["window_width"],
            'height':
                self.priv["window_height"],
            'x_pos':
                self.priv["window_xpos"],
            'y_pos':
                self.priv["window_ypos"],
            'bg_color_enable':
                self.priv["bg_color_enable"],
            'collapsed_tasks':
                self.priv["collapsed_tids"],
            'collapsed_tags':
                self.priv["collapsed_tags"],
            'tag_pane':
                tag_sidebar,
            'tag_pane_width':
                tag_sidebar_width,
            'closed_task_pane':
                closed_pane,
            'ctask_pane_height':
                closed_pane_height,
            'toolbar':
                toolbar,
            'quick_add':
                quickadd_pane,
            'view':
                view,
            'opened_tasks':
                open_task,
            }
        if   sort_column is not None and sort_order == gtk.SORT_ASCENDING:
            self.config["browser"]["tasklist_sort"]  = [sort_column, 0]
        elif sort_column is not None and sort_order == gtk.SORT_DESCENDING:
            self.config["browser"]["tasklist_sort"]  = [sort_column, 1]
        self.config["browser"]["view"] = view
#        if self.notes:
#            self.config["browser"]["experimental_notes"] = True
        
        # adds the plugin settings to the conf
        if self.plugins:
            self.config["plugins"] = {}
            self.config["plugins"]["disabled"] =\
                self.pengine.disabledPlugins(self.plugins)
            self.config["plugins"]["enabled"] =\
                self.pengine.enabledPlugins(self.plugins)

    def on_force_refresh(self, widget):
        if self.refresh_lock.acquire(False):
            gobject.idle_add(self.general_refresh)

    def on_about_clicked(self, widget):
        self.about.show()

    def on_about_close(self, widget, response):
        self.about.hide()
        return True

    def on_color_changed(self, widget):
        gtkcolor = widget.get_current_color()
        strcolor = gtk.color_selection_palette_to_string([gtkcolor])
        tags, notag_only = self.get_selected_tags()
        for t in tags:
            t.set_attribute("color", strcolor)
        self.task_tv.refresh()
        self.tags_tv.refresh()

    def on_colorchooser_activate(self, widget):
        #TODO: Color chooser should be refactorized in its own class. Well, in
        #fact we should have a TagPropertiesEditor (like for project) Also,
        #color change should be immediate. There's no reason for a Ok/Cancel
        self.set_target_cursor()
        dialog = gtk.ColorSelectionDialog('Choose color')
        colorsel = dialog.colorsel
        colorsel.connect("color_changed", self.on_color_changed)

        # Get previous color
        tags, notag_only = self.get_selected_tags()
        init_color = None
        if len(tags) == 1:
            color = tags[0].get_attribute("color")
            if color != None:
                colorspec = gtk.gdk.color_parse(color)
                colorsel.set_previous_color(colorspec)
                colorsel.set_current_color(colorspec)
                init_color = colorsel.get_current_color()
        response = dialog.run()
        # Check response and set color if required
        if response != gtk.RESPONSE_OK and init_color:
            strcolor = gtk.color_selection_palette_to_string([init_color])
            tags, notag_only = self.get_selected_tags()
            for t in tags:
                t.set_attribute("color", strcolor)
        self.reset_cursor()
        self.task_tv.refresh()
        dialog.destroy()
        
    def on_resetcolor_activate(self, widget):
        self.set_target_cursor()
        tags, notag_only = self.get_selected_tags()
        for t in tags:
            t.del_attribute("color")
        self.reset_cursor()
        self.task_tv.refresh()
        self.tags_tv.refresh()
        
    def on_tagcontext_deactivate(self, menushell):
        self.reset_cursor()

    def on_workview_toggled(self, widget):
        self.do_toggle_workview()

    def on_sidebar_toggled(self, widget):
        view_sidebar = self.builder.get_object("view_sidebar")
        if self.sidebar.get_property("visible"):
            view_sidebar.set_active(False)
            self.sidebar.hide()
        else:
            view_sidebar.set_active(True)
            self.sidebar.show()

    def on_note_toggled(self, widget):
        self.priv['noteview'] = not self.priv['noteview']
        workview_state = self.toggle_workview.get_active()
        if workview_state:
            self.toggle_workview.set_active(False)
        #self.do_refresh()

    def on_closed_toggled(self, widget):
        if widget.get_active():
            self.closed_pane.show()
        else:
            self.closed_pane.hide()

    def on_bg_color_toggled(self, widget):
        if widget.get_active():
            self.priv["bg_color_enable"] = True
            self.task_tv.set_bg_color(True)
            self.ctask_tv.set_bg_color(True)
        else:
            self.priv["bg_color_enable"] = False
            self.task_tv.set_bg_color(False)
            self.ctask_tv.set_bg_color(False)
        self.task_tv.refresh()
        self.ctask_tv.refresh()

    def on_toolbar_toggled(self, widget):
        if widget.get_active():
            self.toolbar.show()
        else:
            self.toolbar.hide()

    def on_toggle_quickadd(self, widget):
        if widget.get_active():
            self.quickadd_pane.show()
        else:
            self.quickadd_pane.hide()

    def on_task_child_toggled(self, model, path, iter):
        tid = model.get_value(iter, tasktree.COL_TID)
        if tid not in self.priv.get("collapsed_tids", []):
            self.task_tv.expand_row(path, False)
        else:
            self.task_tv.collapse_row(path)
            
    def on_task_treeview_row_expanded(self, treeview, iter, path):
        tid = treeview.get_model().get_value(iter, tasktree.COL_TID)
        if tid in self.priv["collapsed_tids"]:
            self.priv["collapsed_tids"].remove(tid)
        
    def on_task_treeview_row_collapsed(self, treeview, iter, path):
        tid = treeview.get_model().get_value(iter, tasktree.COL_TID)
        if tid not in self.priv["collapsed_tids"]:
            self.priv["collapsed_tids"].append(tid)
            
    
    def on_tag_child_toggled(self, model, path, iter):
        tag = model.get_value(iter, tagtree.COL_ID)
        if tag not in self.priv.get("collapsed_tags", []):
            self.tags_tv.expand_row(path, False)
        else:
            self.tags_tv.collapse_row(path)
            
    def on_tag_treeview_row_expanded(self, treeview, iter, path):
        tag = treeview.get_model().get_value(iter, tagtree.COL_ID)
        if tag in self.priv["collapsed_tags"]:
            self.priv["collapsed_tags"].remove(tag)
        
    def on_tag_treeview_row_collapsed(self, treeview, iter, path):
        tag = treeview.get_model().get_value(iter, tagtree.COL_ID)
        if tag not in self.priv["collapsed_tags"]:
            self.priv["collapsed_tags"].append(tag)
        
   

    def on_quickadd_activate(self, widget):
        text = self.quickadd_entry.get_text()
        due_date = no_date
        defer_date = no_date
        if text:
            tags, notagonly = self.get_selected_tags()
            # Get tags in the title
            #NOTE: the ?: tells regexp that the first one is 
            # a non-capturing group, so it must not be returned
            # to findall. http://www.amk.ca/python/howto/regex/regex.html
            # ~~~~Invernizzi
            for match in re.findall(r'(?:^|[\s])(@\w+)', text):
                tags.append(GTG.core.tagstore.Tag(match))
                # Remove the @
                #text =text.replace(match,match[1:],1)
            # Get attributes
            regexp = r'([\s]*)([\w-]+):([^\s]+)'
            for spaces, attribute, args in re.findall(regexp, text):
                valid_attribute = True
                if attribute.lower() in ["tags", "tag"] or \
                   attribute.lower() in [_("tags"), _("tag")]:
                    for tag in args.split(","):
                        if not tag.startswith("@") :
                            tag = "@"+tag
                        tags.append(GTG.core.tagstore.Tag(tag))
                elif attribute.lower() == "defer" or \
                     attribute.lower() == _("defer"):
                    defer_date = self.get_canonical_date(args)
                    if not defer_date:
                        valid_attribute = False
                elif attribute.lower() == "due" or \
                     attribute.lower() == _("due"):
                    due_date = self.get_canonical_date(args)
                    if not due_date:
                        valid_attribute = False
                else:
                    # attribute is unknown
                    valid_attribute = False
                if valid_attribute:
                    # if the command is valid we have to remove it
                    # from the task title
                    text = \
                        text.replace("%s%s:%s" % (spaces, attribute, args), "")
            # Create the new task
            task = self.req.new_task(tags=tags, newtask=True)
            if text != "":
                task.set_title(text)
                task.set_to_keep()
            task.set_due_date(due_date)
            task.set_start_date(defer_date)
            id_toselect = task.get_id()
            #############
            self.quickadd_entry.set_text('')
            # Refresh the treeview
            #self.do_refresh(toselect=id_toselect)
            for f in self.priv['quick_add_cbs']:
                f(task)

    def on_tag_treeview_button_press_event(self, treeview, event):
        if event.button == 3:
            x = int(event.x)
            y = int(event.y)
            time = event.time
            pthinfo = treeview.get_path_at_pos(x, y)
            if pthinfo is not None:
                path, col, cellx, celly = pthinfo #pylint: disable-msg=W0612
                treeview.grab_focus()
                # The location we want the cursor to return to 
                # after we're done.
                self.previous_cursor = treeview.get_cursor()
                # For use in is_task_visible
                self.previous_tag = self.get_selected_tags()
                # Let's us know that we're working on a tag.
                self.tag_active = True

                # This location is stored in case we need to work with it
                # later on.
                self.target_cursor = path, col
                treeview.set_cursor(path, col, 0)
                selected_tags = self.get_selected_tags()[0]
                if len(selected_tags) > 0:
                    # Then we are looking at single, normal tag rather than
                    # the special 'All tags' or 'Tasks without tags'. We only
                    # want to popup the menu for normal tags.

                    display_in_workview_item = self.tagpopup.get_children()[2]
                    selected_tag = selected_tags[0]
                    nonworkview = selected_tag.get_attribute("nonworkview")
                    # We must invert because the tagstore has "True" for tasks
                    # that are *not* in workview, and the checkbox is set if
                    # the tag *is* shown in the workview.
                    if nonworkview == "True":
                        shown = False
                    else:
                        shown = True
                    # HACK: CheckMenuItem.set_active() emits a toggled() when 
                    # switching between True and False, which will reset 
                    # the cursor. Using self.dont_reset to work around that.
                    # Calling set_target_cursor after set_active() is another
                    # option, but there's noticeable amount of lag when right
                    # clicking tags that way.
                    self.dont_reset = True
                    display_in_workview_item.set_active(shown)
                    self.dont_reset = False
                    self.tagpopup.popup(None, None, None, event.button, time)
                else:
                    self.reset_cursor()
            return 1

    def on_nonworkviewtag_toggled(self, widget):
        self.set_target_cursor()
        tags = self.get_selected_tags()[0]
        nonworkview_item = self.nonworkviewtag_checkbox
        #We must inverse because the tagstore has True
        #for tasks that are not in workview (and also convert to string)
        toset = str(not nonworkview_item.get_active())
        if len(tags) > 0:
            tags[0].set_attribute("nonworkview", toset)
        if self.priv['workview']:
            self.task_modelfilter.refilter()
            self.tag_modelfilter.refilter()
        if not self.dont_reset:
            self.reset_cursor()

    def on_task_treeview_button_press_event(self, treeview, event):
        if event.button == 3:
            x = int(event.x)
            y = int(event.y)
            time = event.time
            pthinfo = treeview.get_path_at_pos(x, y)
            if pthinfo is not None:
                if treeview.get_selection().count_selected_rows() <= 0:
                    path, col, cellx, celly = pthinfo
                    treeview.set_cursor(path, col, 0)
                treeview.grab_focus()
                self.taskpopup.popup(None, None, None, event.button, time)
            return 1

    def on_task_treeview_key_press_event(self, treeview, event):
        if gtk.gdk.keyval_name(event.keyval) == "Delete":
            self.on_delete_task()

    def on_closed_task_treeview_button_press_event(self, treeview, event):
        if event.button == 3:
            x = int(event.x)
            y = int(event.y)
            time = event.time
            pthinfo = treeview.get_path_at_pos(x, y)
            if pthinfo is not None:
                path, col, cellx, celly = pthinfo
                treeview.grab_focus()
                treeview.set_cursor(path, col, 0)
                self.ctaskpopup.popup(None, None, None, event.button, time)
            return 1

    def on_closed_task_treeview_key_press_event(self, treeview, event):
        if gtk.gdk.keyval_name(event.keyval) == "Delete":
            self.on_delete_task()

    def on_add_task(self, widget, status=None):
        tags, notagonly = self.get_selected_tags()
        task = self.req.new_task(tags=tags, newtask=True)
        uid = task.get_id()
        if status:
            task.set_status(status)
        self.open_task(uid,thisisnew=True)

    def on_add_subtask(self, widget):
        uid = self.get_selected_task()
        if uid:
            zetask = self.req.get_task(uid)
            tags   = zetask.get_tags()
            task   = self.req.new_task(tags=tags, newtask=True)
            task.add_parent(uid)
            zetask.add_subtask(task.get_id())
            self.open_task(task.get_id(),thisisnew=True)
            #self.do_refresh()

    def on_edit_active_task(self, widget, row=None, col=None):
        tid = self.get_selected_task()
        if tid:
            self.open_task(tid)

    def on_edit_done_task(self, widget, row=None, col=None):
        tid = self.get_selected_task(self.ctask_tv)
        if tid:
            self.open_task(tid)

#    def on_edit_note(self, widget, row=None, col=None):
#        tid = self.get_selected_task(self.note_tview)
#        if tid:
#            self.open_task(tid)

    def on_delete_confirm(self, widget):
        """if we pass a tid as a parameter, we delete directly
        otherwise, we will look which tid is selected"""
        for tid in self.tids_todelete:
            self.req.delete_task(tid)
            if tid in self.opened_task:
                self.opened_task[tid].close()
        self.tids_todelete = None
        if self.refresh_lock.acquire(False):
            gobject.idle_add(self.general_refresh)

    def on_delete_task(self, widget=None, tid=None):
        #If we don't have a parameter, then take the selection in the treeview
        if not tid:
            #tid_to_delete is a [project,task] tuple
            self.tids_todelete = self.get_selected_tasks()
        else:
            self.tids_todelete = [tid]
        #We must at least have something to delete !
        if len(self.tids_todelete) > 0:
            label = self.builder.get_object("label1") 
            label_text = label.get_text()
            label_text = label_text[0:label_text.find(":") + 1]
            # I find the tasks that are going to be deleted
            tasks = []
            for tid in self.tids_todelete:
                def recursive_list_tasks(task_list, root):
                    """Populate a list of all the subtasks and 
                       their children, recursively"""
                    if root not in task_list:
                        task_list.append(root)
                        for i in root.get_subtasks():
                            recursive_list_tasks(task_list, i)
                task = self.req.get_task(tid)
                recursive_list_tasks(tasks, task)
            titles_list = [task.get_title() for task in tasks]
            titles = reduce (lambda x, y: x + "\n - " + y, titles_list)
            label.set_text("%s %s" % (label_text, "\n - " + titles))
            delete_dialog = self.builder.get_object("confirm_delete")
            delete_dialog.run()
            delete_dialog.hide()
            #has the task been deleted ?
            return not self.tids_todelete
        else:
            return False
<<<<<<< HEAD

    def update_start_date(self, widget, new_start_date):
        tasks_uid = filter(lambda uid: uid != None, self.get_selected_tasks())
        if len(tasks_uid) == 0:
            return
        tasks = [self.req.get_task(uid) for uid in tasks_uid]
        tasks_status = [task.get_status() for task in tasks]
        for uid, task, status in zip(tasks_uid, tasks, tasks_status):
            task.set_start_date(self.get_canonical_date(new_start_date))
        if self.refresh_lock.acquire(False):
            gobject.idle_add(self.general_refresh)
        #FIXME: If the task dialog is displayed, refresh its start_date widget

    def on_mark_as_started(self, widget):
        self.update_start_date(widget, "today")

    def on_schedule_for_tomorrow(self, widget):
        self.update_start_date(widget, "tomorrow")

    def on_schedule_for_next_week(self, widget):
        self.update_start_date(widget, "next week")

    def on_schedule_for_next_month(self, widget):
        self.update_start_date(widget, "next month")

    def on_schedule_for_next_year(self, widget):
        self.update_start_date(widget, "next year")

=======
    
    def on_add_new_tag(self, widget=None, tid=None, tryagain = False):
        if not tid:
            self.tids_to_addtag = self.get_selected_tasks()
        else:
            self.tids_to_addtag = [tid]

        if not self.tids_to_addtag == [None]:
            tag_entry = self.builder.get_object("tag_entry")
            apply_to_subtasks = self.builder.get_object("apply_to_subtasks")
            # We don't want to reset the text entry and checkbox if we got
            # sent back here after a warning.
            if not tryagain:
                tag_entry.set_text("NewTag")
                apply_to_subtasks.set_active(False)
                tag_entry.set_completion(self.tag_completion)
            tag_entry.grab_focus()
            addtag_dialog = self.builder.get_object("TaskAddTag")
            addtag_dialog.run()
            addtag_dialog.hide()
            self.tids_to_addtag = None            
        else:
            return False
    
    def on_addtag_confirm(self, widget):
        tag_entry = self.builder.get_object("tag_entry")
        addtag_dialog = self.builder.get_object("TaskAddTag")
        apply_to_subtasks = self.builder.get_object("apply_to_subtasks")
        addtag_error = False
        entry_text = tag_entry.get_text()
        entry_text = [entry_text.strip()]
        # Set up a warning message if the user leaves the text entry empty.
        if not entry_text[0]:
            error_message = "Please enter a tag name."
            addtag_error = True
 
        new_tags = []
        if "," in entry_text[0]:
            entry_text = entry_text[0].split(",")
        # Remove extraneous whitespace, make sure none of the tags contain
        # spaces, and, finally, place a "@" symbol in front of the tagname.
        for tagname in entry_text:
            tagname = tagname.strip()
            if not addtag_error:
                if " " in tagname:
                    error_message = "Tag name must not contain spaces."
                    addtag_error = True
                    break
            new_tags.append("@" + tagname)
        # If we ran into a problem earlier, let us know, and then
        # let us try again.
        if addtag_error:
            error_dialog = gtk.MessageDialog(None, 0, gtk.MESSAGE_WARNING, \
                                            gtk.BUTTONS_OK, error_message)
            if error_dialog.run():
                error_dialog.destroy()
                self.on_add_new_tag(tryagain = True)
                return
        # If the checkbox is checked, add all the subtasks to the list of
        # tasks to add.
        if apply_to_subtasks.get_active():
            for tid in self.tids_to_addtag:
                task = self.req.get_task(tid)
                for i in task.get_self_and_all_subtasks():
                    taskid = i.get_id()
                    if taskid not in self.tids_to_addtag: 
                        self.tids_to_addtag.append(taskid)        
        
        for tid in self.tids_to_addtag:
            task = self.req.get_task(tid)
            for new_tag in new_tags:
                task.add_tag(new_tag)
            task.sync()
      
    def on_tag_entry_key_press_event(self, widget, event):
        if gtk.gdk.keyval_name(event.keyval) == "Return":
            self.on_addtag_confirm()
    
>>>>>>> c1186c91
    def on_mark_as_done(self, widget):
        task_to_scroll_to = None
        tasks_uid = filter(lambda uid: uid != None, self.get_selected_tasks())
        if len(tasks_uid) == 0:
            return
        tasks = [self.req.get_task(uid) for uid in tasks_uid]
        tasks_status = [task.get_status() for task in tasks]
        for uid, task, status in zip(tasks_uid, tasks, tasks_status):
            if status == Task.STA_DONE:
                task.set_status(Task.STA_ACTIVE)
            else:
                task.set_status(Task.STA_DONE)
                task_to_scroll_to = uid
        if task_to_scroll_to != None:
            gobject.idle_add(self.ctask_tv.scroll_to_task, task_to_scroll_to)
        if self.refresh_lock.acquire(False):
            gobject.idle_add(self.general_refresh)

    def on_dismiss_task(self, widget):
        task_to_scroll_to = None
        tasks_uid = filter(lambda uid: uid != None, self.get_selected_tasks())
        if len(tasks_uid) == 0:
            return
        tasks = [self.req.get_task(uid) for uid in tasks_uid]
        tasks_status = [task.get_status() for task in tasks]
        for uid, task, status in zip(tasks_uid, tasks, tasks_status):
            if status == Task.STA_DISMISSED:
                task.set_status(Task.STA_ACTIVE)
            else:
                task.set_status(Task.STA_DISMISSED)
                task_to_scroll_to = uid
        if task_to_scroll_to != None:
            gobject.idle_add(self.ctask_tv.scroll_to_task, task_to_scroll_to)
        if self.refresh_lock.acquire(False):
            gobject.idle_add(self.general_refresh)

    def on_select_tag(self, widget, row=None, col=None):
        #When you clic on a tag, you want to unselect the tasks
        self.task_tv.get_selection().unselect_all()
        self.ctask_tv.get_selection().unselect_all()
        self.task_modelfilter.refilter()
        self.ctask_modelfilter.refilter()
        self._update_window_title()

    def on_taskdone_cursor_changed(self, selection=None):
        """Called when selection changes in closed task view.

        Changes the way the selected task is displayed.
        """
        settings_done = {"label":     GnomeConfig.MARK_DONE,
                         "tooltip":   GnomeConfig.MARK_DONE_TOOLTIP,
                         "icon-name": "gtg-task-done"}
        settings_undone = {"label":     GnomeConfig.MARK_UNDONE,
                           "tooltip":   GnomeConfig.MARK_UNDONE_TOOLTIP,
                           "icon-name": "gtg-task-undone"}
        settings_dismiss = {"label":     GnomeConfig.MARK_DISMISS,
                           "tooltip":   GnomeConfig.MARK_DISMISS_TOOLTIP,
                           "icon-name": "gtg-task-dismiss"}
        settings_undismiss = {"label":     GnomeConfig.MARK_UNDISMISS,
                              "tooltip":   GnomeConfig.MARK_UNDISMISS_TOOLTIP,
                              "icon-name": "gtg-task-undismiss"}

        def update_button(button, settings): 
            button.set_icon_name(settings["icon-name"])
            button.set_label(settings["label"])
            
        def update_menu_item(menu_item, settings): 
            image = gtk.image_new_from_icon_name(settings["icon-name"], 16)
            image.set_pixel_size(16)
            image.show()
            menu_item.set_image(image)
            menu_item.set_label(settings["label"])

        #We unselect all in the active task view
        #Only if something is selected in the closed task list
        #And we change the status of the Done/dismiss button
        update_button(self.donebutton, settings_done)
        update_menu_item(self.mark_done_mi, settings_done)
        update_button(self.dismissbutton, settings_dismiss)
        update_menu_item(self.dismiss_mi, settings_dismiss)
        if selection.count_selected_rows() > 0:
            tid = self.get_selected_task(self.ctask_tv)
            task = self.req.get_task(tid)
            self.task_tv.get_selection().unselect_all()
#            self.note_tview.get_selection().unselect_all()
            if task.get_status() == "Dismiss":
                self.builder.get_object(
                    "ctcm_mark_as_not_done").set_sensitive(False)
                self.builder.get_object("ctcm_undismiss").set_sensitive(True)
                update_button(self.dismissbutton, settings_undismiss)
                update_menu_item(self.dismiss_mi, settings_undismiss)
            else:
                self.builder.get_object(
                    "ctcm_mark_as_not_done").set_sensitive(True)
                self.builder.get_object(
                    "ctcm_undismiss").set_sensitive(False)
                update_button(self.donebutton, settings_undone)
                update_menu_item(self.mark_done_mi, settings_undone)
        self.update_buttons_sensitivity()

    def on_task_cursor_changed(self, selection=None):
        """Called when selection changes in the active task view.

        Changes the way the selected task is displayed.
        """
        #We unselect all in the closed task view
        #Only if something is selected in the active task list
        self.donebutton.set_icon_name("gtg-task-done")
        self.dismissbutton.set_icon_name("gtg-task-dismiss")
        if selection.count_selected_rows() > 0:
            self.ctask_tv.get_selection().unselect_all()
#            self.note_tview.get_selection().unselect_all()
            self.donebutton.set_label(GnomeConfig.MARK_DONE)
            self.donebutton.set_tooltip_text(GnomeConfig.MARK_DONE_TOOLTIP)
            self.dismissbutton.set_label(GnomeConfig.MARK_DISMISS)
        self.update_buttons_sensitivity()

#    def on_note_cursor_changed(self, selection=None):
#        #We unselect all in the closed task view
#        #Only if something is selected in the active task list
#        if selection.count_selected_rows() > 0:
#            self.ctask_tv.get_selection().unselect_all()
#            self.task_tv.get_selection().unselect_all()
    
    def on_pluginmanager_activate(self, widget):
        if self.pm:
            self.pm.present()
        else:
            self.pm = PluginManager(self.window, self.plugins, self.pengine, self.p_apis)

    def on_close(self, widget=None):
        """Closing the window."""
        #Saving is now done in main.py
        self.on_delete(None, None)
        gtk.main_quit()

    def on_task_added(self, sender, tid):
        if self.logger:
            self.logger.debug("Add task with ID: %s" % tid)
        self.task_tree_model.add_task(tid)
        #no need to do more as task_modified will be called anyway
        
    def on_task_deleted(self, sender, tid):
        if self.logger:
            self.logger.debug("Delete task with ID: %s" % tid)
        self.task_tree_model.remove_task(tid)
        self.tags_tv.refresh()
        self._update_window_title()
        #if the modified task is active, we have to refresh everything
        #to avoid some odd stuffs when loading
        if self.refresh_lock.acquire(False):
            gobject.idle_add(self.general_refresh)
                        
    def on_task_modified(self, sender, tid):
        if self.logger:
            self.logger.debug("Modify task with ID: %s" % tid)
        self.task_tree_model.update_task(tid)
        if self.task_tree_model.remove_task(tid):
            self.task_tree_model.add_task(tid)
        self.tag_model.update_tags_for_task(tid)
        self.tags_tv.refresh()
        #We also refresh the opened windows for that tasks,
        #his children and his parents
        #It might be faster to refresh every opened editor
        tlist = [tid]
        task = self.req.get_task(tid)
        tlist += task.get_parents()
        tlist += task.get_subtask_tids()
        for uid in tlist:
            if self.opened_task.has_key(uid):
                self.opened_task[uid].refresh_editor(refreshtext=True)
        #if the modified task is active, we have to refresh everything
        #to avoid some odd stuffs when loading
        if task.get_status() == "Active" :
            if self.refresh_lock.acquire(False):
                gobject.idle_add(self.general_refresh)

    #using dummy parameters that are given by the signal
    def update_buttons_sensitivity(self,a=None,b=None,c=None):
        enable = self.selection.count_selected_rows() + \
           self.closed_selection.count_selected_rows() > 0
        self.edit_mi.set_sensitive(enable)
        self.new_subtask_mi.set_sensitive(enable)
        self.mark_done_mi.set_sensitive(enable)
        self.dismiss_mi.set_sensitive(enable)
        self.delete_mi.set_sensitive(enable)
        self.donebutton.set_sensitive(enable)
        self.dismissbutton.set_sensitive(enable)
        self.deletebutton.set_sensitive(enable)

    def general_refresh(self):
        if self.logger:
            self.logger.debug("Trigger refresh on taskbrowser.")
        self.tag_modelfilter.refilter()
        self.task_modelfilter.refilter()
#        self.tags_tv.refresh()
        self._update_window_title()
        self.refresh_lock.release()
        self.tag_list_refresh()

### PUBLIC METHODS ############################################################
#
    def get_selected_task(self, tv=None):
        """Returns the'uid' of the selected task, if any.
           If multiple tasks are selected, returns only the first and 
           takes care of selecting only that (unselecting the others)

        :param tv: The tree view to find the selected task in. Defaults to
            the task_tview.
        """
        if not tv:
            tview = self.task_tv
            selection = tview.get_selection()
            #If we don't have anything and no tview specified
            #Let's have a look in the closed task view
            if selection and selection.count_selected_rows() <= 0 and not tv:
                tview = self.ctask_tv
                selection = tview.get_selection()
            if selection.count_selected_rows() <= 0:
                return None
            else:
                model, paths = selection.get_selected_rows()
                if len(paths) >0 :
                    selection.unselect_all()
                    selection.select_path(paths[0])

        ids = self.get_selected_tasks(tv)
        if ids != None:
            return ids[0]
        else:
            return None

    def get_selected_tasks(self, tv=None):
        """Returns a list of 'uids' of the selected tasks, and the corresponding
           iters

        :param tv: The tree view to find the selected task in. Defaults to
            the task_tview.
        """
        if not tv:
            tview = self.task_tv
        else:
            tview = tv
        # Get the selection in the gtk.TreeView
        selection = tview.get_selection()
        #If we don't have anything and no tview specified
        #Let's have a look in the closed task view
        if selection and selection.count_selected_rows() <= 0 and not tv:
            tview = self.ctask_tv
            selection = tview.get_selection()
        #Then in the notes pane
#        if selection and selection.count_selected_rows() <= 0 and not tv:
#            tview = self.note_tview
#            selection = tview.get_selection()
        # Get the selection iter
        if selection.count_selected_rows() <= 0:
            ids = [None]
        else:
            model, paths = selection.get_selected_rows()
            iters = [model.get_iter(path) for path in paths]
            ts  = tview.get_model()
            ids = [ts.get_value(iter, tasktree.COL_TID) for iter in iters]
        return ids

    def get_selected_tags(self):
        t_selected = self.tags_tv.get_selection()
        model      = self.tags_tv.get_model()
        t_iter = None
        if t_selected:
            tmodel, t_iter = t_selected.get_selected()
        notag_only = False
        tag = []
        if t_iter:
            selected = model.get_value(t_iter, tagtree.COL_OBJ)
            special  = selected.get_attribute("special")
            if special == "all":
                tag = []
                selected = None
            #notag means we want to display only tasks without any tag
            if special == "notag":
                notag_only = True
            if not notag_only and selected:
                tag.append(selected)
        #If no selection, we display all
        return tag, notag_only

    def get_n_active_tasks(self):
        count = 0
        model = self.task_modelsort
        c = model.get_iter_first()
        while c:
            count = count + 1 + self._count_subtask(model, c)
            c     = model.iter_next(c)
        return count
    
    def reset_cursor(self):
        """ Returns the cursor to the tag that was selected prior
            to any right click action. Should be used whenever we're done
            working with any tag through a right click menu action.
            """
        if self.tag_active:
            self.tag_active = False
            path, col = self.previous_cursor
            self.tags_tv.set_cursor(path, col, 0)
                
    def set_target_cursor(self):
        """ Selects the last tag to be right clicked. 
        
            We need this because the context menu will deactivate
            (and in turn, call reset_cursor()) before, for example, the color
            picker dialog begins. Should be used at the beginning of any tag
            editing function to remind the user which tag they're working with.
            """
        if not self.tag_active:
            self.tag_active = True
            path, col = self.target_cursor
            self.tags_tv.set_cursor(path, col, 0)

### MAIN ######################################################################
#
    def main(self):

        # Here we will define the main TaskList interface
        gobject.threads_init()

        #note_selection = self.note_tview.get_selection()
        #note_selection.connect("changed", self.on_note_cursor_changed)

        # Restore state from config
        self.restore_state_from_conf()
        # Start minimized if the notification area plugin says so
        if hasattr(self, "start_minimized") and self.start_minimized == True:
            self.window.realize()
        else:
            self.window.show()
        gtk.main()
        return 0<|MERGE_RESOLUTION|>--- conflicted
+++ resolved
@@ -1532,8 +1532,7 @@
             return not self.tids_todelete
         else:
             return False
-<<<<<<< HEAD
-
+    
     def update_start_date(self, widget, new_start_date):
         tasks_uid = filter(lambda uid: uid != None, self.get_selected_tasks())
         if len(tasks_uid) == 0:
@@ -1561,8 +1560,6 @@
     def on_schedule_for_next_year(self, widget):
         self.update_start_date(widget, "next year")
 
-=======
-    
     def on_add_new_tag(self, widget=None, tid=None, tryagain = False):
         if not tid:
             self.tids_to_addtag = self.get_selected_tasks()
@@ -1640,7 +1637,6 @@
         if gtk.gdk.keyval_name(event.keyval) == "Return":
             self.on_addtag_confirm()
     
->>>>>>> c1186c91
     def on_mark_as_done(self, widget):
         task_to_scroll_to = None
         tasks_uid = filter(lambda uid: uid != None, self.get_selected_tasks())
