--- conflicted
+++ resolved
@@ -20,14 +20,8 @@
 from datetime import date
 import xml.dom.minidom
 
-<<<<<<< HEAD
-from GTG.tools.dates import *
-=======
 from GTG import _
 from GTG.tools.dates import strtodate
-from GTG.tools.listes import returnlist
-
->>>>>>> 1a604ffe
 
 #This class represent a task in GTG.
 #You should never create a Task directly. Use the datastore.new_task() function.
