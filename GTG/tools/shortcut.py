# -*- coding: utf-8 -*-
# -----------------------------------------------------------------------------
# Getting Things GNOME! - a personal organizer for the GNOME desktop
# Copyright (c) 2008-2012 - Lionel Dricot & Bertrand Rousseau
#
# This program is free software: you can redistribute it and/or modify it under
# the terms of the GNU General Public License as published by the Free Software
# Foundation, either version 3 of the License, or (at your option) any later
# version.
#
# This program is distributed in the hope that it will be useful, but WITHOUT
# ANY WARRANTY; without even the implied warranty of MERCHANTABILITY or FITNESS
# FOR A PARTICULAR PURPOSE. See the GNU General Public License for more
# details.
#
# You should have received a copy of the GNU General Public License along with
# this program.  If not, see <http://www.gnu.org/licenses/>.
# -----------------------------------------------------------------------------

import subprocess
import re


CHECK_VERSION = "gsettings list-keys " \
<<<<<<< HEAD
    "org.gnome.settings-daemon.plugins.media-keys"
NEW_TASK_ACTION = "gtg_new_task"
NEW_TASK_NAME = "GTG New Task"
GSETTINGS_GET_LIST = "gsettings get " \
    "org.gnome.settings-daemon.plugins.media-keys custom-keybindings"
GSETTINGS_SET_LIST = "gsettings set " \
    "org.gnome.settings-daemon.plugins.media-keys custom-keybindings"
GSETTINGS_GET = "gsettings get " \
    "org.gnome.settings-daemon.plugins.media-keys.custom-keybinding:" \
    "/org/gnome/settings-daemon/plugins/media-keys/custom-keybindings/custom"
GSETTINGS_SET = "gsettings set " \
    "org.gnome.settings-daemon.plugins.media-keys.custom-keybinding:" \
    "/org/gnome/settings-daemon/plugins/media-keys/custom-keybindings/custom"
=======
                "org.gnome.settings-daemon.plugins.media-keys"
NEW_TASK_ACTION = "gtg_new_task"
NEW_TASK_NAME = "GTG New Task"
GSETTINGS_GET_LIST = "gsettings get " \
                     "org.gnome.settings-daemon.plugins.media-keys " \
                     "custom-keybindings"
GSETTINGS_SET_LIST = "gsettings set " \
                     "org.gnome.settings-daemon.plugins.media-keys " \
                     "custom-keybindings"
GSETTINGS_GET = "gsettings get " \
                "org.gnome.settings-daemon.plugins.media-keys" \
                ".custom-keybinding:" \
                "/org/gnome/settings-daemon/plugins/media-keys/" \
                "custom-keybindings/custom"
GSETTINGS_SET = "gsettings set " \
                "org.gnome.settings-daemon.plugins.media-keys" \
                ".custom-keybinding:" \
                "/org/gnome/settings-daemon/plugins/media-keys/" \
                "custom-keybindings/custom"
>>>>>>> 32beaad5
GCONF_GET = "gconftool-2 --get /desktop/gnome/keybindings/custom"
GCONF_SET = "gconftool-2 --type string --set /desktop/gnome/keybindings/custom"


def get_saved_binding():
    """ Get the current shortcut if the task exists """
    list_keys = call_subprocess(CHECK_VERSION).splitlines()
    if "custom-keybindings" in list_keys:
        binding = get_shortcut_from_dconf()
    else:
        binding = get_shortcut_from_gconf()
    return binding


def get_shortcut_from_dconf():
    """ If system uses dconf, then get the shortcut via gsettings """
    dconf_out = call_subprocess(GSETTINGS_GET_LIST)
    custom_shortcuts_list = re.findall(r'\d+', dconf_out)

    for entry in custom_shortcuts_list:
        get_cmd = call_subprocess(GSETTINGS_GET, entry, "/ command")

        if NEW_TASK_ACTION in get_cmd:
            get_bind = call_subprocess(GSETTINGS_GET, entry, "/ binding")
            return get_bind.strip("\'\n")
    return None


def get_shortcut_from_gconf():
    """ If system uses gconf, then get the shortcut via gconftool-2 """
    item = 0
    while True:
        get_action = call_subprocess(GCONF_GET, str(item), "/action")

        if NEW_TASK_ACTION in get_action:
            get_bind = call_subprocess(GCONF_GET, str(item), "/binding")
            return get_bind.rstrip("\n")

        elif get_action == "":
            get_name = call_subprocess(GCONF_GET, str(item), "/name")
            if get_name == "":
                return None
        item += 1


def save_new_binding(binding, button_state):
    """ When user has entered a new shortcut """
    if button_state:
        list_keys = call_subprocess(CHECK_VERSION).splitlines()
        if "custom-keybindings" in list_keys:
            add_shortcut_to_dconf(binding)
        else:
            add_shortcut_to_gconf(binding)


def add_shortcut_to_dconf(binding):
    """ If system uses dconf, then set the new shortcut via gsettings """
    dconf_out = call_subprocess(GSETTINGS_GET_LIST)
    custom_keys = re.findall(r'\d+', dconf_out)
    a = []

    for entry in custom_keys:
        get_cmd = call_subprocess(GSETTINGS_GET, entry, "/ command")

        if NEW_TASK_ACTION in get_cmd:
            call_subprocess(GSETTINGS_SET, entry, "/ binding", binding)
            return
        a.append(int(entry))

    if a == []:
        index = 0
    else:
        a.sort()
        index = a[-1] + 1
    append_this = "['/org/gnome/settings-daemon/plugins/media-keys/" \
<<<<<<< HEAD
        "custom-keybindings/custom" + str(index) + "/']"
=======
                  "custom-keybindings/custom" + str(index) + "/']"
>>>>>>> 32beaad5
    call_subprocess(GSETTINGS_SET, str(index), "/ command", NEW_TASK_ACTION)
    call_subprocess(GSETTINGS_SET, str(index), "/ binding", binding)
    call_subprocess(GSETTINGS_SET, str(index), "/ name", NEW_TASK_NAME)

    if index == 0:
        call_subprocess(GSETTINGS_SET_LIST, key=' ' + append_this)

    else:
        result_list = dconf_out[:-2] + ", " + append_this[1:]
        call_subprocess(GSETTINGS_SET_LIST, to_append=result_list)


def add_shortcut_to_gconf(binding):
    """ If system uses gconf, then set the new shortcut via gconftool-2 """
    item = 0
    while True:
        get_action = call_subprocess(GCONF_GET, str(item), "/action")

        if NEW_TASK_ACTION in get_action:
            call_subprocess(GCONF_SET, str(item), "/binding", binding)
            return

        if get_action == "":
            call_subprocess(GCONF_SET, str(item), "/action", NEW_TASK_ACTION)
            call_subprocess(GCONF_SET, str(item), "/binding", binding)
            call_subprocess(GCONF_SET, str(item), "/name", NEW_TASK_NAME)
            return
        item += 1


def call_subprocess(cmd, i="", key="", to_append=None):
    """ Sets the values in either dconf or gconf.
        'cmd' holds the command to access the configuration database,
        'i' accesses a custom shortcut,
        'key' accesses values inside the shortcut,
        'to_append' contains the new value to replace if any """
    cmd += i + key
    cmd = cmd.split(" ")
    if to_append is not None:
        cmd.append(to_append)
    out = subprocess.Popen(cmd, stdout=subprocess.PIPE, stderr=subprocess.PIPE)
    return out.communicate()[0].decode('ascii')


def check_invalidity(binding, key, mods):
    """ Checks if the user has entered inappropriate shortcut """
    if mods == 0:
        if (key >= 97 and key <= 122):
            # key is an alphabet
            return 1
        elif (key >= 48 and key <= 57):
            # key is a number
            return 1
        elif (key >= 65361 and key <= 65364):
            # key is one of the arrow keys
            return 1
        elif key == 32:
            # key is 'space'
            return 1
    return 0<|MERGE_RESOLUTION|>--- conflicted
+++ resolved
@@ -22,21 +22,6 @@
 
 
 CHECK_VERSION = "gsettings list-keys " \
-<<<<<<< HEAD
-    "org.gnome.settings-daemon.plugins.media-keys"
-NEW_TASK_ACTION = "gtg_new_task"
-NEW_TASK_NAME = "GTG New Task"
-GSETTINGS_GET_LIST = "gsettings get " \
-    "org.gnome.settings-daemon.plugins.media-keys custom-keybindings"
-GSETTINGS_SET_LIST = "gsettings set " \
-    "org.gnome.settings-daemon.plugins.media-keys custom-keybindings"
-GSETTINGS_GET = "gsettings get " \
-    "org.gnome.settings-daemon.plugins.media-keys.custom-keybinding:" \
-    "/org/gnome/settings-daemon/plugins/media-keys/custom-keybindings/custom"
-GSETTINGS_SET = "gsettings set " \
-    "org.gnome.settings-daemon.plugins.media-keys.custom-keybinding:" \
-    "/org/gnome/settings-daemon/plugins/media-keys/custom-keybindings/custom"
-=======
                 "org.gnome.settings-daemon.plugins.media-keys"
 NEW_TASK_ACTION = "gtg_new_task"
 NEW_TASK_NAME = "GTG New Task"
@@ -56,7 +41,6 @@
                 ".custom-keybinding:" \
                 "/org/gnome/settings-daemon/plugins/media-keys/" \
                 "custom-keybindings/custom"
->>>>>>> 32beaad5
 GCONF_GET = "gconftool-2 --get /desktop/gnome/keybindings/custom"
 GCONF_SET = "gconftool-2 --type string --set /desktop/gnome/keybindings/custom"
 
@@ -132,11 +116,7 @@
         a.sort()
         index = a[-1] + 1
     append_this = "['/org/gnome/settings-daemon/plugins/media-keys/" \
-<<<<<<< HEAD
-        "custom-keybindings/custom" + str(index) + "/']"
-=======
                   "custom-keybindings/custom" + str(index) + "/']"
->>>>>>> 32beaad5
     call_subprocess(GSETTINGS_SET, str(index), "/ command", NEW_TASK_ACTION)
     call_subprocess(GSETTINGS_SET, str(index), "/ binding", binding)
     call_subprocess(GSETTINGS_SET, str(index), "/ name", NEW_TASK_NAME)
