--- conflicted
+++ resolved
@@ -31,13 +31,9 @@
     test_taskviewserial,
     test_tree,
     test_apidocs,
-<<<<<<< HEAD
     test_backends,
     test_datastore,
-    test_filteredtree,
-=======
     test_liblarch,
->>>>>>> 4d2d8e0b
     )
 
 def test_suite():
@@ -46,12 +42,7 @@
         test_taskviewserial.test_suite(),
     	test_tree.test_suite(),
         test_apidocs.test_suite(),
-<<<<<<< HEAD
         test_backends.test_suite(),
         test_datastore.test_suite(),
-        test_filteredtree.test_suite(),
-        ])
-=======
         test_liblarch.test_suite(),
         ])
->>>>>>> 4d2d8e0b
