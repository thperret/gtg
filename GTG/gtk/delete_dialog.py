# -*- coding: utf-8 -*-
# -----------------------------------------------------------------------------
# Getting Things GNOME! - a personal organizer for the GNOME desktop
# Copyright (c) 2008-2012 - Lionel Dricot & Bertrand Rousseau
#
# This program is free software: you can redistribute it and/or modify it under
# the terms of the GNU General Public License as published by the Free Software
# Foundation, either version 3 of the License, or (at your option) any later
# version.
#
# This program is distributed in the hope that it will be useful, but WITHOUT
# ANY WARRANTY; without even the implied warranty of MERCHANTABILITY or FITNESS
# FOR A PARTICULAR PURPOSE. See the GNU General Public License for more
# details.
#
# You should have received a copy of the GNU General Public License along with
# this program.  If not, see <http://www.gnu.org/licenses/>.
# -----------------------------------------------------------------------------
<<<<<<< HEAD
=======

>>>>>>> d21da10d

from gi.repository import Gtk

from GTG import _, ngettext
from GTG.gtk import ViewConfig


class DeletionUI():

    MAXIMUM_TIDS_TO_SHOW = 5

    def __init__(self, req):
        self.req = req
        self.tids_todelete = []
        # Tags which must be updated
        self.update_tags = []
        # Load window tree
        self.builder = Gtk.Builder()
        self.builder.add_from_file(ViewConfig.DELETE_UI_FILE)
        signals = {"on_delete_confirm": self.on_delete_confirm,
                   "on_delete_cancel": lambda x: x.hide, }
        self.builder.connect_signals(signals)

    def on_delete_confirm(self, widget):
        """if we pass a tid as a parameter, we delete directly
        otherwise, we will look which tid is selected"""
        for tid in self.tids_todelete:
            if self.req.has_task(tid):
                self.req.delete_task(tid, recursive=True)
        self.tids_todelete = []

        # Update tags
        for tagname in self.update_tags:
            tag = self.req.get_tag(tagname)
            tag.modified()
        self.update_tags = []

    def delete_tasks(self, tids=None):
        if tids:
            self.tids_todelete = tids
        # We must at least have something to delete !
        if len(self.tids_todelete) > 0:
            tasklist = []
            self.update_tags = []
            for tid in self.tids_todelete:

                def recursive_list_tasks(task_list, root):
                    """Populate a list of all the subtasks and
                       their children, recursively.

                       Also collect the list of affected tags
                       which should be refreshed"""
                    if root not in task_list:
                        task_list.append(root)
                        for tagname in root.get_tags_name():
                            if tagname not in self.update_tags:
                                self.update_tags.append(tagname)
                        for i in root.get_subtasks():
                            if i not in task_list:
                                recursive_list_tasks(task_list, i)

                task = self.req.get_task(tid)
                recursive_list_tasks(tasklist, task)

            # We fill the text and the buttons' labels according to the number
            # of tasks to delete
            label = self.builder.get_object("label1")
            label_text = label.get_text()
            cdlabel2 = self.builder.get_object("cd-label2")
            cdlabel3 = self.builder.get_object("cd-label3")
            cdlabel4 = self.builder.get_object("cd-label4")
            singular = len(tasklist)
            label_text = ngettext("Deleting a task cannot be undone, "
                                  "and will delete the following task: ",
                                  "Deleting a task cannot be undone, "
                                  "and will delete the following tasks: ",
                                  singular)
            cdlabel2.set_label(ngettext("Are you sure you want to delete this"
                                        " task?",
                                        "Are you sure you want to delete "
                                        "these tasks?",
                                        singular))

            cdlabel3.set_label(ngettext("Keep selected task",
                                        "Keep selected tasks",
                                        singular))
            cdlabel4.set_label(ngettext("Permanently remove task",
                                        "Permanently remove tasks",
                                        singular))
            label_text = label_text[0:label_text.find(":") + 1]

            # we don't want to end with just one task that doesn't fit the
            # screen and a line saying "And one more task", so we go a
            # little over our limit
            missing_titles_count = len(tasklist) - self.MAXIMUM_TIDS_TO_SHOW
            if missing_titles_count >= 2:
                tasks = tasklist[: self.MAXIMUM_TIDS_TO_SHOW]
                titles_suffix = _("\nAnd %d more tasks" % missing_titles_count)
            else:
                tasks = tasklist
                titles_suffix = ""

            titles = "".join("\n - " + task.get_title() for task in tasks)
            label.set_text(label_text + titles + titles_suffix)
            delete_dialog = self.builder.get_object("confirm_delete")
            delete_dialog.resize(1, 1)
            cancel_button = self.builder.get_object("cancel")
            cancel_button.grab_focus()
            if delete_dialog.run() != 1:
                tasklist = []
            delete_dialog.hide()
            return tasklist
        else:
            return []<|MERGE_RESOLUTION|>--- conflicted
+++ resolved
@@ -16,10 +16,7 @@
 # You should have received a copy of the GNU General Public License along with
 # this program.  If not, see <http://www.gnu.org/licenses/>.
 # -----------------------------------------------------------------------------
-<<<<<<< HEAD
-=======
 
->>>>>>> d21da10d
 
 from gi.repository import Gtk
 
