--- conflicted
+++ resolved
@@ -43,12 +43,7 @@
 from GTG.gtk.browser             import GnomeConfig
 from GTG.gtk.browser.treeview_factory import TreeviewFactory
 from GTG.tools                   import openurl
-<<<<<<< HEAD
-from GTG.tools.dates             import no_date,\
-                                        get_canonical_date
-=======
-from GTG.tools.dates             import *
->>>>>>> 03f0093b
+from GTG.tools.dates             import Date
 from GTG.tools.logger            import Log
 from GTG.tools.tags              import extract_tags_from_text
 from GTG.core.search             import parse_search_query, search_commands, InvalidQuery
@@ -296,8 +291,8 @@
                 self.on_set_due_now,
             "on_set_due_soon":
                 self.on_set_due_soon,
-            "on_set_due_later":
-                self.on_set_due_later,
+            "on_set_due_someday":
+                self.on_set_due_someday,
             "on_set_due_clear":
                 self.on_set_due_clear,
             "on_dismiss_task":
@@ -595,7 +590,7 @@
         self.toggle_workview.set_active(workview)
         #The config_set has to be after the toggle, else you will have a loop
         self.config.set('view',viewname)
-        self.vtree_panes['active'].set_col_visible('startdate',not workview)
+        self.vtree_panes['active'].set_col_visible('startdate', not workview)
 
     def _update_window_title(self,nid=None,path=None,state_id=None):
         count = self.activetree.get_n_nodes()
@@ -609,64 +604,6 @@
                                    count) % {'tasks': count}
         self.window.set_title("%s - "%parenthesis + WINDOW_TITLE)
 
-
-<<<<<<< HEAD
-=======
-    def get_tasktitle(self, tid):
-        task = self.req.get_task(tid)
-        return task.get_title()
-
-    def date_sort_func(self, model, iter1, iter2, user_data=None):
-        closed = (user_data == "closed")
-#        order = model.get_sort_column_id()[1]
-        order = self.task_modelsort.get_sort_column_id()[1]
-        task1 = model.get_value(iter1, tasktree.COL_OBJ)
-        task2 = model.get_value(iter2, tasktree.COL_OBJ)
-        if task1 and task2:
-            if closed:
-                t1 = task1.get_closed_date()
-                t2 = task2.get_closed_date()
-            else:
-                t1 = task1.get_due_date()
-                t2 = task2.get_due_date()
-            sort = cmp(t2, t1)
-        else:
-            sort = -1
-        
-        #sort = 0
-        
-        def reverse_if_descending(s):
-            """Make a cmp() result relative to the top instead of following 
-               user-specified sort direction"""
-            if order == gtk.SORT_ASCENDING:
-                return s
-            else:
-                return -1 * s
-
-        if sort == 0:
-            # Put fuzzy dates below real dates
-            if t1.is_special and not t2.is_special:
-                sort = reverse_if_descending(1)
-            elif t2.is_special and not t1.is_special:
-                sort = reverse_if_descending(-1)
-        
-        if sort == 0: # Group tasks with the same tag together for visual cleanness 
-            t1_tags = task1.get_tags_name()
-            t1_tags.sort()
-            t2_tags = task2.get_tags_name()
-            t2_tags.sort()
-            sort = reverse_if_descending(cmp(t1_tags, t2_tags))
-            
-        if sort == 0:  # Break ties by sorting by title
-            t1_title = task1.get_title()
-            t2_title = task2.get_title()
-            t1_title = locale.strxfrm(t1_title)
-            t2_title = locale.strxfrm(t2_title)
-            sort = reverse_if_descending(cmp(t1_title, t2_title))
-                
-        return sort
-                
->>>>>>> 03f0093b
     def tag_match_func(self, completion, key, iter, column):
         """
         function that defines autocompletation on the add tag dialog
@@ -916,11 +853,8 @@
             colt.append(str(tid))
 
     def on_quickadd_activate(self, widget):
-<<<<<<< HEAD
         """ Add a new task from quickadd toolbar """
         text = unicode(self.quickadd_entry.get_text())
-        due_date = no_date
-        defer_date = no_date
         if text:
             tags = self.get_selected_tags(nospecial=True)
             #We will select quick-added task in browser.
@@ -955,57 +889,6 @@
             self.__last_quick_added_tid = task.get_id()
             self.__last_quick_added_tid_event.set()
             task.set_complex_title(text,tags=tags)
-=======
-        text = self.quickadd_entry.get_text()
-        due_date = Date.no_date()
-        defer_date = Date.no_date()
-        if text:
-            tags, notagonly = self.get_selected_tags()
-            # Get tags in the title
-            #NOTE: the ?: tells regexp that the first one is 
-            # a non-capturing group, so it must not be returned
-            # to findall. http://www.amk.ca/python/howto/regex/regex.html
-            # ~~~~Invernizzi
-            for match in re.findall(r'(?:^|[\s])(@\w+)', text):
-                tags.append(GTG.core.tagstore.Tag(match, self.req))
-                # Remove the @
-                #text =text.replace(match,match[1:],1)
-            # Get attributes
-            regexp = r'([\s]*)([\w-]+):([^\s]+)'
-            for spaces, attribute, args in re.findall(regexp, text):
-                valid_attribute = True
-                if attribute.lower() in ["tags", "tag"] or \
-                   attribute.lower() in [_("tags"), _("tag")]:
-                    for tag in args.split(","):
-                        if not tag.startswith("@") :
-                            tag = "@"+tag
-                        tags.append(GTG.core.tagstore.Tag(tag, self.req))
-                elif attribute.lower() == "defer" or \
-                     attribute.lower() == _("defer"):
-                    defer_date = Date.parse(args)
-                    if not defer_date:
-                        valid_attribute = False
-                elif attribute.lower() == "due" or \
-                     attribute.lower() == _("due"):
-                    due_date = Date.parse(args)
-                    if not due_date:
-                        valid_attribute = False
-                else:
-                    # attribute is unknown
-                    valid_attribute = False
-                if valid_attribute:
-                    # if the command is valid we have to remove it
-                    # from the task title
-                    text = \
-                        text.replace("%s%s:%s" % (spaces, attribute, args), "")
-            # Create the new task
-            task = self.req.new_task(tags=[t.get_name() for t in tags], newtask=True)
-            if text != "":
-                task.set_title(text.strip())
-                task.set_to_keep()
-            task.set_due_date(due_date)
-            task.set_start_date(defer_date)
->>>>>>> 03f0093b
             self.quickadd_entry.set_text('')
 
             #signal the event for the plugins to catch
@@ -1180,27 +1063,14 @@
         self.vmanager.ask_delete_tasks(tids_todelete)
 
     def update_start_date(self, widget, new_start_date):
-<<<<<<< HEAD
         tasks = [self.req.get_task(uid) 
             for uid in self.get_selected_tasks()
             if uid is not None]
 
-        if new_start_date:
-            start_date = get_canonical_date(new_start_date)
-        else:
-            start_date = no_date
+        start_date = Date.parse(new_start_date)
 
         for task in tasks:
             task.set_start_date(start_date)
-=======
-        tasks_uid = filter(lambda uid: uid != None, self.get_selected_tasks())
-        if len(tasks_uid) == 0:
-            return
-        tasks = [self.req.get_task(uid) for uid in tasks_uid]
-        tasks_status = [task.get_status() for task in tasks]
-        for uid, task, status in zip(tasks_uid, tasks, tasks_status):
-            task.set_start_date(Date.parse(new_start_date))
->>>>>>> 03f0093b
         #FIXME: If the task dialog is displayed, refresh its start_date widget
 
     def on_mark_as_started(self, widget):
@@ -1226,10 +1096,7 @@
             for uid in self.get_selected_tasks()
             if uid is not None]
 
-        if new_due_date:
-            due_date = get_canonical_date(new_due_date)
-        else:
-            due_date = no_date
+        due_date = Date.parse(new_due_date)
 
         for task in tasks:
             task.set_due_date(due_date)
@@ -1256,8 +1123,8 @@
     def on_set_due_soon(self, widget):
         self.update_due_date(widget, "soon")
         
-    def on_set_due_later(self, widget):
-        self.update_due_date(widget, "later")
+    def on_set_due_someday(self, widget):
+        self.update_due_date(widget, "someday")
 
     def on_set_due_clear(self, widget):
         self.update_due_date(widget, None)
