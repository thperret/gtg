2012-0?-?? Getting Things GNOME! 0.3
    * Hide tasks with due date someday, #931376
    * New Date class by Paul Kishimoto and Izidor Matušov
    * Urgency Color plugin by Wolter Hellmund
    * Allow GTG to run from different locations than /usr/share or /usr/local/share
    * Removed module GTG.tools.openurl and replaced by python's webbrowser.open
    * Removed import_json plugin
    * Saved searches could have assigned color
<<<<<<< HEAD
    * Stopped links from opening when accidently letting go of mouse button while selecting them, #823339, by Steve Scheel
=======
    * Search through DBus
>>>>>>> 34a1181a

2012-02-13 Getting Things GNOME! 0.2.9
    * Big refractorization of code, now using liblarch
    * Extended backend system to support multiple backends by Luca Invernizzi
    * Backend GUI configuration by Luca Invernizzi
    * Backends:
       * Added Mantis Bug Tracker backend, by Alayn Gortazar
       * Added Tomboy/Gnote backend, by Luca Invernizzi
       * Added Launchpad backend, by Luca Invernizzi
       * Added Twitter/Identica backend, by Luca Invernizzi
    * Graphical crah handler, thanks to Acire and python-snippets
    * Command line tool based on DBus interface of GTG, by Bryce Harrington
    * Added search feature, by João Ascenso
    * Rewritten notification area plugin with showing only 10 most doable tasks from Workview, by Izidor Matušov
    * Setting start/due date by a right click menu in the task browser, by Fabio Prina & Kevin Mehall
    * Right click behaviour in the task treeview is now consistant with other GNOME applications, by Jonathan Barnoud
    * Rework of deleting dialog
    * Previewing task content (gmail-like-ui), #384049, by Luca Invernizzi and Kevin Mehall
    * Attaching file to a task by drag-and-dropping it on the task or writing file:// URI
    * Added script for anonymizing task files; Marko Kevac
    * "Sexy" export template, created by Duncan Lock
    * DBus API is now CamelCase (be sure to update your personal scripts), by Lionel Dricot
    * Fuzzy date "Later" was renamed to "Someday"
    * Daily backup of gtg_tasks.xml
    * Save perferences, window positions and statuses immediately after a change
    * Fixed crash traceback when pressing 'delete' key, by Jeff Oliver
    * Fixed url autolinking for http(s) schemes, by Madhumitha Viswanathan
    * Underscore characters in tasks not treated as accelerators (bug #676088) fixed, by Madhumitha Viswanathan
    * Fixed several bugs about hamster integration, by Richard Klein
    * Added link to web documentation in Help menu, by Ronan Jouchet
    * Fixed bug with data consistency #579189 (empty tags.xml), by Marko Kevac
    * Added samba bugzilla to the bugzilla plugin, by Jelmer Vernoij
    * Fixed bug #532392, a start date is later than a due date, by Volodymyr Floreskul
    * support for gtg:// URIs by Luca Invernizzi
    * Fixed bug #584667, indicating missing plugin dependencies, by Erin McLaughlin
    * Add a new tag dialog keeps the previous value, by Izidor Matušov
    * Added keyword bko for recognizing and linking KDE bugs, by Zimin Huango
    * Several usability improvements, by Jean-François Fortin Tam
    * Several code refratorings by Paul Kishimoto

2011-12-01 Getting Things GNOME! 0.2.5
    * Ability to downgrade data from development, future 0.3 GTG code, by Izidor Matušov

2010-03-02 Getting Things GNOME! 0.2.3
    * Removal of disabled widgets

2010-03-01 Getting Things GNOME! 0.2.2
    * Autostart on login, by Luca Invernizzi
    * Preferences dialog, by Paul Kishimoto
    * Send task by mail plugin by Luca Invernizzi
    * Import_json plugin by Bryce Harrington
    * Improve RTM plugin (bug #520427): don't sync tasks from archived lists
    * Automatic cleanup of closed task, plugin by Luca Invernizzi
    * Allow to change dismissed date of tasks by Luca Invernizzi
    * Docky applet support, by Luca Invernizzi
    * Allow to change closed date of tasks, by Lionel Montrieux, bug #502111 
    * notification area plugin updated to support appindicate by Luca Invernizzi and Jono Bacon
    * gtg_new task now supports command switches by Luca Invernizzi
    * Fix bug #511651, white space around title, by mrk
    * Expanded CLI to gtg to support task descriptions by Bryce Harrington
    * Added a guide to plugins by Chris Johnston
    * RTM plugin tags synchronization by Luca Invernizzi
    * Evolution plugin by Luca Invernizzi
    * Tomboy support by Luca Invernizzi
    * Dbus autostart by Gordon Ball and Luca Invernizzi
    * Notification area bug fixes by Luca Invernizzi

2009-12-11 Getting Things GNOME! 0.2.1
    * Schedule for context menu by Bryce Harrington
    * Improved export feature by Bryce Harrington and Luca Invernizzi
    * Restore closed tasks filtering by selected tag, fixes bug #498857
    * Temporary fix allowing to reset tag color by Matthew Rasmus
    * Added the ability to add a tag from the right click menu in the task browser, by Matthew Rasmus.
    * Better explanation of the "Work view" concept in documentation
    * Multiple selection
    * API clarifications
    * Cut & Paste improvements
    * Notification area plugin improvements
    * Icons reflect action availability
    * Misc. editor bug fixes
    * Misc. tag list bug fixes

2009-12-11 Getting Things GNOME! 0.2
    * Bugs fixes from 0.1.9

2009-12-02 Getting Things GNOME! 0.1.9
    * Support non-exact ("fuzzy") due dates: 'now', 'soon', and 'later' by Kevin Mehall
    * Fixes a bug with gtk stock strings being marked as translatable, by Henning Eggers (#490231)
    * When a task is deleted, all subtask are deleted as well by Mikkel Kjær Jensen
    * Groups for tags and subtags by Kevin Mehall
    * GNOME bugzilla plugin by Guillaume Desmottes
    * Handle tasks spatially (remember position & size)
    * Opened tasks on quit are reopened on start
    * Remove the "File" menu. We have no files, we have tasks!    
    * Patch from mrk to improve compatibility with non GNU systems
    * Close date selector widget on single click
    * The toolbar can now be hidden by Mikkel Kjær Jensen
    * Empty new tasks are deleted when editor is closed
    * lot of bug fixed in the editor while playing with subtasks
    * Works well with the "text besides icon" GNOME option
    * Merge RTM plugin branch from Luca Invernizzi
    * i18n: fixed window title in GTG/taskbrowser/browser.py, by Dario Bertini 
    * Patch from Luca Invernizzi to add XDG_CACHE redefinition in script/debug.sh
    * Patch from Luca Invernizzi to remove unsued get_closed_date
    * Added filtering capabilities by Paulo Cabido
      - Filter callbacks were added to the task browser
      - Filters were also added to the requester 
    * Fixed #406851, incorrect behaviour marking a dismissed task as done by Patrick Coleman
    * Added accelerators to the task editor by Patrick Coleman
    * Plugin for integration with the Hamster Time Tracker by Kevin Mehall
    * Add plugin engine by Paulo Cabido
    * When GTG is already running, use DBUS to raise existing instance rather than failing silently
    * Refactorization and PEP8ification work by Jonathan Lange
    * New keyboard bindings for 'Mark as done' and 'Dismiss' actions
    * New keyboard bindings and accelerators by Jonathan Lange
    * DBus interface by Ryan Paul
    * Remove the 'Delete' button from the toolbar by Jonathan Lange
    * Fix a spelling mistake in the manpage by Jonathan Lange
    * Allow quickadd of capitalized date by remy@frerebeau.org 
    * Added tomboy plugin by Luca Invernizzi
    * Added export function with templates by Luca Invernizzi

2009-07-04 Getting Things GNOME! 0.1.2
    * Available in 18 languages, with 12 languages being more than 99% translated
    * Shadows around the listview widgets, by Jean-François Fortin Tam  
    * Fixes package dependencies
    * Tooltips for button
    * Automatically select title in task editor
    * Crash on startup with non empty LANGUAGE envvar
    * Use GNOME settings for toolbar, by Anton Rebguns
    * Better tag markup handling
    * No more multiple instances
    * HTTP link parsing by Ben Dowling
    * Update README by Michael Vogt
    * Update XML files sooner by Michael Vogt
    * Remember color (by Zach Sheperd)   
    * URLs can now include ';' characters. Fixes bug 360969
    * Added support for opening subtasks and links with the keyboard: Fixes bug 369272, by Ben Dowling
    * Add polish translation by Tomasz Maciejewski
    * Apply patch to fix bug #326388 by Brian Kennedy
    * Apply patch to fix bug #374745 by Brian Kennedy
    * Title for newly created task is now selected to allow easy editing
    * Apply patch to fix bug #374745 by Brian Kennedy
    * Fixed some bugs in the task editor

2009-04-01 Getting Things GNOME! 0.1.1
	* New icon from Kalle Persson
	* Translations are now possible
	* New features :
	  - Quickadd now accepts attributes (by Jonathan Barnoud)
	  - http:// links now open in the browser
          - Shortcut for sidebar (F9): fixes bug #339710
	  - Some UI love for the sidebar and the tag icons, shamelessy copied from f-spot
	  - Hotkeys goodness (patches from Antons Rebguns)
	  - Edit buttons : patches from Antons Rebguns 
	  - Bug #339583, Bug #336314 : patches delete key and
	* Bug fixes :
	  - Calendar open at the correct date
	  - TaskSerial refactorization (by Jonathan Barnoud)
	  - Tooltips on buttons (thanks to Jerome Guelfucci)
	  - First unit tests by Carl Chenet
	  - Error, no crash if the XML file cannot be read (thanks to Carl Chenet)
	  - fix bug #339383 (delete subtask when deleting first char)
	  - Escape title in the treeview : Bug #339874
	  - Focus in the editor : Bug #339269, Bug #339195, Bug #339389
	  - Bug #339269 : Quickadd has the focus on launch
	    enter key to confirm a delete (thanks Gérôme Fournier)
	  - Typos : Bug #339268 Bug #339492 and other patches from Gérôme Fournier.

2009-03-06 Getting Things Gnome ! 0.1
	* Bumping version number. First release of GTG

2009-03-01 Getting Things Gnome! 0.0.9rc3
	* pane/sidebar not saved

2009-03-01 Getting Things Gnome! 0.0.9rc2
	* firstrun_tasks.xml not found on first launch

2009-03-01 Getting Things Gnome! 0.0.9rc1
	* First official release 0.1rc1<|MERGE_RESOLUTION|>--- conflicted
+++ resolved
@@ -6,11 +6,8 @@
     * Removed module GTG.tools.openurl and replaced by python's webbrowser.open
     * Removed import_json plugin
     * Saved searches could have assigned color
-<<<<<<< HEAD
     * Stopped links from opening when accidently letting go of mouse button while selecting them, #823339, by Steve Scheel
-=======
     * Search through DBus
->>>>>>> 34a1181a
 
 2012-02-13 Getting Things GNOME! 0.2.9
     * Big refractorization of code, now using liblarch
