????-??-?? Getting Things GNOME! ?.?.?
    * Fixed crash traceback when pressing 'delete' key, by Jeff Oliver
    * Added link to web documentation in Help menu, by Ronan Jouchet
    * Fixed bug with data consistency #579189, by Marko Kevac
    * Added samba bugzilla to the bugzilla plugin, by Jelmer Vernoij
    * Fixed bug #532392, a start date is later than a due date, by Volodymyr Floreskul
<<<<<<< HEAD
    * Extended backend system to support multiple backends by Luca Invernizzi
    * support for gtg:// URIs by Luca Invernizzi
    * Added utilities for complex backends by Luca Invernizzi
    * Added a window to add/delete/edit backends by Luca Invernizzi
    * New Tomboy/Gnote backend, by Luca Invernizzi
=======
    * Right click behaviour in the task treeview is now consistant with other GNOME applications, by Jonathan Barnoud
>>>>>>> 731eeaf0

2010-03-01 Getting Things GNOME! 0.2.2
    * Autostart on login, by Luca Invernizzi
    * Preferences dialog, by Paul Kishimoto
    * Send task by mail plugin by Luca Invernizzi
    * Import_json plugin by Bryce Harrington
    * Improve RTM plugin (bug #520427): don't sync tasks from archived lists
    * Automatic cleanup of closed task, plugin by Luca Invernizzi
    * Allow to change dismissed date of tasks by Luca Invernizzi
    * Docky applet support, by Luca Invernizzi
    * Allow to change closed date of tasks, by Lionel Montrieux, bug #502111 
    * notification area plugin updated to support appindicate by Luca Invernizzi and Jono Bacon
    * gtg_new task now supports command switches by Luca Invernizzi
    * Fix bug #511651, white space around title, by mrk
    * Expanded CLI to gtg to support task descriptions by Bryce Harrington
    * Added a guide to plugins by Chris Johnston
    * RTM plugin tags synchronization by Luca Invernizzi
    * Evolution plugin by Luca Invernizzi
    * Tomboy support by Luca Invernizzi
    * Dbus autostart by Gordon Ball and Luca Invernizzi
    * Notification area bug fixes by Luca Invernizzi

2009-12-11 Getting Things GNOME! 0.2.1
    * Schedule for context menu by Bryce Harrington
    * Improved export feature by Bryce Harrington and Luca Invernizzi
    * Restore closed tasks filtering by selected tag, fixes bug #498857
    * Temporary fix allowing to reset tag color by Matthew Rasmus
    * Added the ability to add a tag from the right click menu in the task browser, by Matthew Rasmus.
    * Better explanation of the "Work view" concept in documentation
    * Multiple selection
    * API clarifications
    * Cut & Paste improvements
    * Notification area plugin improvements
    * Icons reflect action availability
    * Misc. editor bug fixes
    * Misc. tag list bug fixes

2009-12-11 Getting Things GNOME! 0.2
    * Bugs fixes from 0.1.9

2009-12-02 Getting Things GNOME! 0.1.9
    * Support non-exact ("fuzzy") due dates: 'now', 'soon', and 'later' by Kevin Mehall
    * Fixes a bug with gtk stock strings being marked as translatable, by Henning Eggers (#490231)
    * When a task is deleted, all subtask are deleted as well by Mikkel Kjær Jensen
    * Groups for tags and subtags by Kevin Mehall
    * GNOME bugzilla plugin by Guillaume Desmottes
    * Handle tasks spatially (remember position & size)
    * Opened tasks on quit are reopened on start
    * Remove the "File" menu. We have no files, we have tasks!    
    * Patch from mrk to improve compatibility with non GNU systems
    * Close date selector widget on single click
    * The toolbar can now be hidden by Mikkel Kjær Jensen
    * Empty new tasks are deleted when editor is closed
    * lot of bug fixed in the editor while playing with subtasks
    * Works well with the "text besides icon" GNOME option
    * Merge RTM plugin branch from Luca Invernizzi
    * i18n: fixed window title in GTG/taskbrowser/browser.py, by Dario Bertini 
    * Patch from Luca Invernizzi to add XDG_CACHE redefinition in script/debug.sh
    * Patch from Luca Invernizzi to remove unsued get_closed_date
    * Added filtering capabilities by Paulo Cabido
      - Filter callbacks were added to the task browser
      - Filters were also added to the requester 
    * Fixed #406851, incorrect behaviour marking a dismissed task as done by Patrick Coleman
    * Added accelerators to the task editor by Patrick Coleman
    * Plugin for integration with the Hamster Time Tracker by Kevin Mehall
    * Add plugin engine by Paulo Cabido
    * When GTG is already running, use DBUS to raise existing instance rather than failing silently
    * Refactorization and PEP8ification work by Jonathan Lange
    * New keyboard bindings for 'Mark as done' and 'Dismiss' actions
    * New keyboard bindings and accelerators by Jonathan Lange
    * DBus interface by Ryan Paul
    * Remove the 'Delete' button from the toolbar by Jonathan Lange
    * Fix a spelling mistake in the manpage by Jonathan Lange
    * Allow quickadd of capitalized date by remy@frerebeau.org 
    * Added tomboy plugin by Luca Invernizzi
    * Added export function with templates by Luca Invernizzi

2009-07-04 Getting Things GNOME! 0.1.2
    * Available in 18 languages, with 12 languages being more than 99% translated
    * Shadows around the listview widgets, by Jean-François Fortin Tam  
    * Fixes package dependencies
    * Tooltips for button
    * Automatically select title in task editor
    * Crash on startup with non empty LANGUAGE envvar
    * Use GNOME settings for toolbar, by Anton Rebguns
    * Better tag markup handling
    * No more multiple instances
    * HTTP link parsing by Ben Dowling
    * Update README by Michael Vogt
    * Update XML files sooner by Michael Vogt
    * Remember color (by Zach Sheperd)   
    * URLs can now include ';' characters. Fixes bug 360969
    * Added support for opening subtasks and links with the keyboard: Fixes bug 369272, by Ben Dowling
    * Add polish translation by Tomasz Maciejewski
    * Apply patch to fix bug #326388 by Brian Kennedy
    * Apply patch to fix bug #374745 by Brian Kennedy
    * Title for newly created task is now selected to allow easy editing
    * Apply patch to fix bug #374745 by Brian Kennedy
    * Fixed some bugs in the task editor

2009-04-01 Getting Things GNOME! 0.1.1
	* New icon from Kalle Persson
	* Translations are now possible
	* New features :
	  - Quickadd now accepts attributes (by Jonathan Barnoud)
	  - http:// links now open in the browser
          - Shortcut for sidebar (F9): fixes bug #339710
	  - Some UI love for the sidebar and the tag icons, shamelessy copied from f-spot
	  - Hotkeys goodness (patches from Antons Rebguns)
	  - Edit buttons : patches from Antons Rebguns 
	  - Bug #339583, Bug #336314 : patches delete key and
	* Bug fixes :
	  - Calendar open at the correct date
	  - TaskSerial refactorization (by Jonathan Barnoud)
	  - Tooltips on buttons (thanks to Jerome Guelfucci)
	  - First unit tests by Carl Chenet
	  - Error, no crash if the XML file cannot be read (thanks to Carl Chenet)
	  - fix bug #339383 (delete subtask when deleting first char)
	  - Escape title in the treeview : Bug #339874
	  - Focus in the editor : Bug #339269, Bug #339195, Bug #339389
	  - Bug #339269 : Quickadd has the focus on launch
	    enter key to confirm a delete (thanks Gérôme Fournier)
	  - Typos : Bug #339268 Bug #339492 and other patches from Gérôme Fournier.

2009-03-06 Getting Things Gnome ! 0.1
	* Bumping version number. First release of GTG

2009-03-01 Getting Things Gnome! 0.0.9rc3
	* pane/sidebar not saved

2009-03-01 Getting Things Gnome! 0.0.9rc2
	* firstrun_tasks.xml not found on first launch

2009-03-01 Getting Things Gnome! 0.0.9rc1
	* First official release 0.1rc1<|MERGE_RESOLUTION|>--- conflicted
+++ resolved
@@ -4,15 +4,12 @@
     * Fixed bug with data consistency #579189, by Marko Kevac
     * Added samba bugzilla to the bugzilla plugin, by Jelmer Vernoij
     * Fixed bug #532392, a start date is later than a due date, by Volodymyr Floreskul
-<<<<<<< HEAD
     * Extended backend system to support multiple backends by Luca Invernizzi
     * support for gtg:// URIs by Luca Invernizzi
     * Added utilities for complex backends by Luca Invernizzi
     * Added a window to add/delete/edit backends by Luca Invernizzi
     * New Tomboy/Gnote backend, by Luca Invernizzi
-=======
     * Right click behaviour in the task treeview is now consistant with other GNOME applications, by Jonathan Barnoud
->>>>>>> 731eeaf0
 
 2010-03-01 Getting Things GNOME! 0.2.2
     * Autostart on login, by Luca Invernizzi
